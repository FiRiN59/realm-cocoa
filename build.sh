--- conflicted
+++ resolved
@@ -743,12 +743,8 @@
         cat >docs/output/$(sh build.sh get-version)/realm.xml <<EOF
 <entry>
     <version>$(sh build.sh get-version)</version>
-<<<<<<< HEAD
+    <sha1>$(sha1sum -b docs/output/$(sh build.sh get-version)/realm.tgz | cut -c 1-40)</sha1>
     <url>http://static.realm.io/docs/ios/$(sh build.sh get-version)/api/realm.tgz</url>
-=======
-    <sha1>$(sha1sum -b docs/output/$(sh build.sh get-version)/realm.tgz | cut -c 1-40)</sha1>
-    <url>http://static.realm.io/docs/ios/$(sh build.sh get-version)/realm.tgz</url>
->>>>>>> 5bda6883
 </entry>
 EOF
         mv docs/output/$(sh build.sh get-version)/publish/* docs/output/$(sh build.sh get-version)/
