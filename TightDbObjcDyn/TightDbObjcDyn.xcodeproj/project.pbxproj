// !$*UTF8*$!
{
	archiveVersion = 1;
	classes = {
	};
	objectVersion = 46;
	objects = {

/* Begin PBXBuildFile section */
		42AD3A9718CDBDFF00C86073 /* support.h in Headers */ = {isa = PBXBuildFile; fileRef = 42AD3A9318CDBDFF00C86073 /* support.h */; };
		42AD3A9818CDBDFF00C86073 /* support.mm in Sources */ = {isa = PBXBuildFile; fileRef = 42AD3A9418CDBDFF00C86073 /* support.mm */; };
		42AD3A9918CDBDFF00C86073 /* version_objc.mm in Sources */ = {isa = PBXBuildFile; fileRef = 42AD3A9518CDBDFF00C86073 /* version_objc.mm */; };
		42AD3A9A18CDBDFF00C86073 /* version.h in Headers */ = {isa = PBXBuildFile; fileRef = 42AD3A9618CDBDFF00C86073 /* version.h */; };
		4D01A9FC18C9F5E600527AD5 /* table_view.m in Sources */ = {isa = PBXBuildFile; fileRef = 4D01A9FB18C9F5E600527AD5 /* table_view.m */; };
		4D01A9FE18C9F60F00527AD5 /* version.m in Sources */ = {isa = PBXBuildFile; fileRef = 4D01A9FD18C9F60F00527AD5 /* version.m */; };
		4D1B9B3E18CDC672003C01B2 /* support.mm in Sources */ = {isa = PBXBuildFile; fileRef = 4D1B9B3A18CDC672003C01B2 /* support.mm */; };
		4D1B9B3F18CDC672003C01B2 /* version_objc.mm in Sources */ = {isa = PBXBuildFile; fileRef = 4D1B9B3B18CDC672003C01B2 /* version_objc.mm */; };
		4D1B9B4018CDC672003C01B2 /* version.h in Headers */ = {isa = PBXBuildFile; fileRef = 4D1B9B3C18CDC672003C01B2 /* version.h */; };
		4D1B9B4118CDC672003C01B2 /* support.h in Headers */ = {isa = PBXBuildFile; fileRef = 4D1B9B3D18CDC672003C01B2 /* support.h */; };
		4D79966018BDFC3E009EB0C0 /* table_macros.h in Headers */ = {isa = PBXBuildFile; fileRef = 4D79965F18BDFC3E009EB0C0 /* table_macros.h */; };
		4DB1DEFB18BF70AE005A7234 /* dynamic_table.m in Sources */ = {isa = PBXBuildFile; fileRef = 4DB1DEF818BF70AE005A7234 /* dynamic_table.m */; };
		4DB1DEFC18BF70AE005A7234 /* functional.m in Sources */ = {isa = PBXBuildFile; fileRef = 4DB1DEF918BF70AE005A7234 /* functional.m */; };
		4DB1DEFD18BF70AE005A7234 /* typed_table.m in Sources */ = {isa = PBXBuildFile; fileRef = 4DB1DEFA18BF70AE005A7234 /* typed_table.m */; };
		E918909D177B677900653D7A /* Cocoa.framework in Frameworks */ = {isa = PBXBuildFile; fileRef = E918909C177B677900653D7A /* Cocoa.framework */; };
		E91890AF177B677900653D7A /* SenTestingKit.framework in Frameworks */ = {isa = PBXBuildFile; fileRef = E91890AE177B677900653D7A /* SenTestingKit.framework */; };
		E91890B0177B677900653D7A /* Cocoa.framework in Frameworks */ = {isa = PBXBuildFile; fileRef = E918909C177B677900653D7A /* Cocoa.framework */; };
		E91890B3177B677900653D7A /* TightDbObjcDyn.dylib in Frameworks */ = {isa = PBXBuildFile; fileRef = E9189099177B677900653D7A /* TightDbObjcDyn.dylib */; };
		E91890B9177B677900653D7A /* InfoPlist.strings in Resources */ = {isa = PBXBuildFile; fileRef = E91890B7177B677900653D7A /* InfoPlist.strings */; };
		E91890D6177B67AB00653D7A /* cursor_objc.mm in Sources */ = {isa = PBXBuildFile; fileRef = E91890C5177B67AB00653D7A /* cursor_objc.mm */; };
		E91890D7177B67AB00653D7A /* cursor.h in Headers */ = {isa = PBXBuildFile; fileRef = E91890C6177B67AB00653D7A /* cursor.h */; };
		E91890D8177B67AB00653D7A /* group_objc.mm in Sources */ = {isa = PBXBuildFile; fileRef = E91890C7177B67AB00653D7A /* group_objc.mm */; };
		E91890D9177B67AB00653D7A /* group_priv.h in Headers */ = {isa = PBXBuildFile; fileRef = E91890C8177B67AB00653D7A /* group_priv.h */; };
		E91890DA177B67AB00653D7A /* group_shared_objc.mm in Sources */ = {isa = PBXBuildFile; fileRef = E91890C9177B67AB00653D7A /* group_shared_objc.mm */; };
		E91890DB177B67AB00653D7A /* group_shared.h in Headers */ = {isa = PBXBuildFile; fileRef = E91890CA177B67AB00653D7A /* group_shared.h */; };
		E91890DC177B67AB00653D7A /* group.h in Headers */ = {isa = PBXBuildFile; fileRef = E91890CB177B67AB00653D7A /* group.h */; };
		E91890DD177B67AB00653D7A /* helper_macros.h in Headers */ = {isa = PBXBuildFile; fileRef = E91890CC177B67AB00653D7A /* helper_macros.h */; };
		E91890DE177B67AB00653D7A /* query_objc.mm in Sources */ = {isa = PBXBuildFile; fileRef = E91890CD177B67AB00653D7A /* query_objc.mm */; };
		E91890DF177B67AB00653D7A /* query_priv.h in Headers */ = {isa = PBXBuildFile; fileRef = E91890CE177B67AB00653D7A /* query_priv.h */; };
		E91890E0177B67AB00653D7A /* query.h in Headers */ = {isa = PBXBuildFile; fileRef = E91890CF177B67AB00653D7A /* query.h */; };
		E91890E1177B67AB00653D7A /* table_objc.mm in Sources */ = {isa = PBXBuildFile; fileRef = E91890D0177B67AB00653D7A /* table_objc.mm */; };
		E91890E2177B67AB00653D7A /* table_priv.h in Headers */ = {isa = PBXBuildFile; fileRef = E91890D1177B67AB00653D7A /* table_priv.h */; };
		E91890E3177B67AB00653D7A /* table.h in Headers */ = {isa = PBXBuildFile; fileRef = E91890D2177B67AB00653D7A /* table.h */; };
		E91890E4177B67AB00653D7A /* tightdb.h in Headers */ = {isa = PBXBuildFile; fileRef = E91890D3177B67AB00653D7A /* tightdb.h */; };
		E91890E5177B67AB00653D7A /* type.h in Headers */ = {isa = PBXBuildFile; fileRef = E91890D4177B67AB00653D7A /* type.h */; };
		E91890E6177B67AB00653D7A /* util.hpp in Headers */ = {isa = PBXBuildFile; fileRef = E91890D5177B67AB00653D7A /* util.hpp */; };
		E91890F5177B71E400653D7A /* data_type.mm in Sources */ = {isa = PBXBuildFile; fileRef = E91890E7177B71E400653D7A /* data_type.mm */; };
		E91890F6177B71E400653D7A /* enumerator.m in Sources */ = {isa = PBXBuildFile; fileRef = E91890E8177B71E400653D7A /* enumerator.m */; };
		E91890F7177B71E400653D7A /* err_handling.mm in Sources */ = {isa = PBXBuildFile; fileRef = E91890E9177B71E400653D7A /* err_handling.mm */; };
		E91890F8177B71E400653D7A /* get_subtable.m in Sources */ = {isa = PBXBuildFile; fileRef = E91890EA177B71E400653D7A /* get_subtable.m */; };
		E91890F9177B71E400653D7A /* group_misc_2.m in Sources */ = {isa = PBXBuildFile; fileRef = E91890EB177B71E400653D7A /* group_misc_2.m */; };
		E91890FA177B71E400653D7A /* group.m in Sources */ = {isa = PBXBuildFile; fileRef = E91890EC177B71E400653D7A /* group.m */; };
		E91890FB177B71E400653D7A /* mixed.m in Sources */ = {isa = PBXBuildFile; fileRef = E91890ED177B71E400653D7A /* mixed.m */; };
		E91890FC177B71E400653D7A /* query.m in Sources */ = {isa = PBXBuildFile; fileRef = E91890EE177B71E400653D7A /* query.m */; };
		E91890FD177B71E400653D7A /* shared_group.m in Sources */ = {isa = PBXBuildFile; fileRef = E91890EF177B71E400653D7A /* shared_group.m */; };
		E91890FE177B71E400653D7A /* subtable.m in Sources */ = {isa = PBXBuildFile; fileRef = E91890F0177B71E400653D7A /* subtable.m */; };
		E91890FF177B71E400653D7A /* table_delete_all.m in Sources */ = {isa = PBXBuildFile; fileRef = E91890F1177B71E400653D7A /* table_delete_all.m */; };
		E9189101177B71E400653D7A /* template.m in Sources */ = {isa = PBXBuildFile; fileRef = E91890F3177B71E400653D7A /* template.m */; };
		E9189102177B71E400653D7A /* tutorial.m in Sources */ = {isa = PBXBuildFile; fileRef = E91890F4177B71E400653D7A /* tutorial.m */; };
/* End PBXBuildFile section */

/* Begin PBXContainerItemProxy section */
		E91890B1177B677900653D7A /* PBXContainerItemProxy */ = {
			isa = PBXContainerItemProxy;
			containerPortal = E9189091177B677900653D7A /* Project object */;
			proxyType = 1;
			remoteGlobalIDString = E9189098177B677900653D7A;
			remoteInfo = TightDbObjcDyn;
		};
/* End PBXContainerItemProxy section */

/* Begin PBXFileReference section */
		42AD3A9318CDBDFF00C86073 /* support.h */ = {isa = PBXFileReference; fileEncoding = 4; lastKnownFileType = sourcecode.c.h; name = support.h; path = ../../src/tightdb/objc/support.h; sourceTree = "<group>"; };
		42AD3A9418CDBDFF00C86073 /* support.mm */ = {isa = PBXFileReference; fileEncoding = 4; lastKnownFileType = sourcecode.cpp.objcpp; name = support.mm; path = ../../src/tightdb/objc/support.mm; sourceTree = "<group>"; };
		42AD3A9518CDBDFF00C86073 /* version_objc.mm */ = {isa = PBXFileReference; fileEncoding = 4; lastKnownFileType = sourcecode.cpp.objcpp; name = version_objc.mm; path = ../../src/tightdb/objc/version_objc.mm; sourceTree = "<group>"; };
		42AD3A9618CDBDFF00C86073 /* version.h */ = {isa = PBXFileReference; fileEncoding = 4; lastKnownFileType = sourcecode.c.h; name = version.h; path = ../../src/tightdb/objc/version.h; sourceTree = "<group>"; };
		4D01A9FB18C9F5E600527AD5 /* table_view.m */ = {isa = PBXFileReference; fileEncoding = 4; lastKnownFileType = sourcecode.c.objc; name = table_view.m; path = ../../src/tightdb/objc/test/table_view.m; sourceTree = "<group>"; };
		4D01A9FD18C9F60F00527AD5 /* version.m */ = {isa = PBXFileReference; fileEncoding = 4; lastKnownFileType = sourcecode.c.objc; name = version.m; path = ../../src/tightdb/objc/test/version.m; sourceTree = "<group>"; };
		4D1B9B3A18CDC672003C01B2 /* support.mm */ = {isa = PBXFileReference; fileEncoding = 4; lastKnownFileType = sourcecode.cpp.objcpp; name = support.mm; path = ../../src/tightdb/objc/support.mm; sourceTree = "<group>"; };
		4D1B9B3B18CDC672003C01B2 /* version_objc.mm */ = {isa = PBXFileReference; fileEncoding = 4; lastKnownFileType = sourcecode.cpp.objcpp; name = version_objc.mm; path = ../../src/tightdb/objc/version_objc.mm; sourceTree = "<group>"; };
		4D1B9B3C18CDC672003C01B2 /* version.h */ = {isa = PBXFileReference; fileEncoding = 4; lastKnownFileType = sourcecode.c.h; name = version.h; path = ../../src/tightdb/objc/version.h; sourceTree = "<group>"; };
		4D1B9B3D18CDC672003C01B2 /* support.h */ = {isa = PBXFileReference; fileEncoding = 4; lastKnownFileType = sourcecode.c.h; name = support.h; path = ../../src/tightdb/objc/support.h; sourceTree = "<group>"; };
		4D79965F18BDFC3E009EB0C0 /* table_macros.h */ = {isa = PBXFileReference; fileEncoding = 4; lastKnownFileType = sourcecode.c.h; name = table_macros.h; path = ../../src/tightdb/objc/table_macros.h; sourceTree = "<group>"; };
		4DB1DEF818BF70AE005A7234 /* dynamic_table.m */ = {isa = PBXFileReference; fileEncoding = 4; lastKnownFileType = sourcecode.c.objc; name = dynamic_table.m; path = ../../src/tightdb/objc/test/dynamic_table.m; sourceTree = "<group>"; };
		4DB1DEF918BF70AE005A7234 /* functional.m */ = {isa = PBXFileReference; fileEncoding = 4; lastKnownFileType = sourcecode.c.objc; name = functional.m; path = ../../src/tightdb/objc/test/functional.m; sourceTree = "<group>"; };
		4DB1DEFA18BF70AE005A7234 /* typed_table.m */ = {isa = PBXFileReference; fileEncoding = 4; lastKnownFileType = sourcecode.c.objc; name = typed_table.m; path = ../../src/tightdb/objc/test/typed_table.m; sourceTree = "<group>"; };
		E9189099177B677900653D7A /* TightDbObjcDyn.dylib */ = {isa = PBXFileReference; explicitFileType = "compiled.mach-o.dylib"; includeInIndex = 0; path = TightDbObjcDyn.dylib; sourceTree = BUILT_PRODUCTS_DIR; };
		E918909C177B677900653D7A /* Cocoa.framework */ = {isa = PBXFileReference; lastKnownFileType = wrapper.framework; name = Cocoa.framework; path = System/Library/Frameworks/Cocoa.framework; sourceTree = SDKROOT; };
		E918909F177B677900653D7A /* AppKit.framework */ = {isa = PBXFileReference; lastKnownFileType = wrapper.framework; name = AppKit.framework; path = System/Library/Frameworks/AppKit.framework; sourceTree = SDKROOT; };
		E91890A0177B677900653D7A /* CoreData.framework */ = {isa = PBXFileReference; lastKnownFileType = wrapper.framework; name = CoreData.framework; path = System/Library/Frameworks/CoreData.framework; sourceTree = SDKROOT; };
		E91890A1177B677900653D7A /* Foundation.framework */ = {isa = PBXFileReference; lastKnownFileType = wrapper.framework; name = Foundation.framework; path = System/Library/Frameworks/Foundation.framework; sourceTree = SDKROOT; };
		E91890A4177B677900653D7A /* TightDbObjcDyn-Prefix.pch */ = {isa = PBXFileReference; lastKnownFileType = sourcecode.c.h; path = "TightDbObjcDyn-Prefix.pch"; sourceTree = "<group>"; };
		E91890AD177B677900653D7A /* TightDbObjcDynTests.octest */ = {isa = PBXFileReference; explicitFileType = wrapper.cfbundle; includeInIndex = 0; path = TightDbObjcDynTests.octest; sourceTree = BUILT_PRODUCTS_DIR; };
		E91890AE177B677900653D7A /* SenTestingKit.framework */ = {isa = PBXFileReference; lastKnownFileType = wrapper.framework; name = SenTestingKit.framework; path = Library/Frameworks/SenTestingKit.framework; sourceTree = DEVELOPER_DIR; };
		E91890B6177B677900653D7A /* TightDbObjcDynTests-Info.plist */ = {isa = PBXFileReference; lastKnownFileType = text.plist.xml; path = "TightDbObjcDynTests-Info.plist"; sourceTree = "<group>"; };
		E91890B8177B677900653D7A /* en */ = {isa = PBXFileReference; lastKnownFileType = text.plist.strings; name = en; path = en.lproj/InfoPlist.strings; sourceTree = "<group>"; };
		E91890C5177B67AB00653D7A /* cursor_objc.mm */ = {isa = PBXFileReference; fileEncoding = 4; lastKnownFileType = sourcecode.cpp.objcpp; name = cursor_objc.mm; path = ../../src/tightdb/objc/cursor_objc.mm; sourceTree = "<group>"; };
		E91890C6177B67AB00653D7A /* cursor.h */ = {isa = PBXFileReference; fileEncoding = 4; lastKnownFileType = sourcecode.c.h; name = cursor.h; path = ../../src/tightdb/objc/cursor.h; sourceTree = "<group>"; };
		E91890C7177B67AB00653D7A /* group_objc.mm */ = {isa = PBXFileReference; fileEncoding = 4; lastKnownFileType = sourcecode.cpp.objcpp; name = group_objc.mm; path = ../../src/tightdb/objc/group_objc.mm; sourceTree = "<group>"; };
		E91890C8177B67AB00653D7A /* group_priv.h */ = {isa = PBXFileReference; fileEncoding = 4; lastKnownFileType = sourcecode.c.h; name = group_priv.h; path = ../../src/tightdb/objc/group_priv.h; sourceTree = "<group>"; };
		E91890C9177B67AB00653D7A /* group_shared_objc.mm */ = {isa = PBXFileReference; fileEncoding = 4; lastKnownFileType = sourcecode.cpp.objcpp; name = group_shared_objc.mm; path = ../../src/tightdb/objc/group_shared_objc.mm; sourceTree = "<group>"; };
		E91890CA177B67AB00653D7A /* group_shared.h */ = {isa = PBXFileReference; fileEncoding = 4; lastKnownFileType = sourcecode.c.h; name = group_shared.h; path = ../../src/tightdb/objc/group_shared.h; sourceTree = "<group>"; };
		E91890CB177B67AB00653D7A /* group.h */ = {isa = PBXFileReference; fileEncoding = 4; lastKnownFileType = sourcecode.c.h; name = group.h; path = ../../src/tightdb/objc/group.h; sourceTree = "<group>"; };
		E91890CC177B67AB00653D7A /* helper_macros.h */ = {isa = PBXFileReference; fileEncoding = 4; lastKnownFileType = sourcecode.c.h; name = helper_macros.h; path = ../../src/tightdb/objc/helper_macros.h; sourceTree = "<group>"; };
		E91890CD177B67AB00653D7A /* query_objc.mm */ = {isa = PBXFileReference; fileEncoding = 4; lastKnownFileType = sourcecode.cpp.objcpp; name = query_objc.mm; path = ../../src/tightdb/objc/query_objc.mm; sourceTree = "<group>"; };
		E91890CE177B67AB00653D7A /* query_priv.h */ = {isa = PBXFileReference; fileEncoding = 4; lastKnownFileType = sourcecode.c.h; name = query_priv.h; path = ../../src/tightdb/objc/query_priv.h; sourceTree = "<group>"; };
		E91890CF177B67AB00653D7A /* query.h */ = {isa = PBXFileReference; fileEncoding = 4; lastKnownFileType = sourcecode.c.h; name = query.h; path = ../../src/tightdb/objc/query.h; sourceTree = "<group>"; };
		E91890D0177B67AB00653D7A /* table_objc.mm */ = {isa = PBXFileReference; fileEncoding = 4; lastKnownFileType = sourcecode.cpp.objcpp; name = table_objc.mm; path = ../../src/tightdb/objc/table_objc.mm; sourceTree = "<group>"; };
		E91890D1177B67AB00653D7A /* table_priv.h */ = {isa = PBXFileReference; fileEncoding = 4; lastKnownFileType = sourcecode.c.h; name = table_priv.h; path = ../../src/tightdb/objc/table_priv.h; sourceTree = "<group>"; };
		E91890D2177B67AB00653D7A /* table.h */ = {isa = PBXFileReference; fileEncoding = 4; lastKnownFileType = sourcecode.c.h; name = table.h; path = ../../src/tightdb/objc/table.h; sourceTree = "<group>"; };
		E91890D3177B67AB00653D7A /* tightdb.h */ = {isa = PBXFileReference; fileEncoding = 4; lastKnownFileType = sourcecode.c.h; name = tightdb.h; path = ../../src/tightdb/objc/tightdb.h; sourceTree = "<group>"; };
		E91890D4177B67AB00653D7A /* type.h */ = {isa = PBXFileReference; fileEncoding = 4; lastKnownFileType = sourcecode.c.h; name = type.h; path = ../../src/tightdb/objc/type.h; sourceTree = "<group>"; };
		E91890D5177B67AB00653D7A /* util.hpp */ = {isa = PBXFileReference; fileEncoding = 4; lastKnownFileType = sourcecode.cpp.h; name = util.hpp; path = ../../src/tightdb/objc/util.hpp; sourceTree = "<group>"; };
		E91890E7177B71E400653D7A /* data_type.mm */ = {isa = PBXFileReference; fileEncoding = 4; lastKnownFileType = sourcecode.cpp.objcpp; name = data_type.mm; path = ../../src/tightdb/objc/test/data_type.mm; sourceTree = "<group>"; };
		E91890E8177B71E400653D7A /* enumerator.m */ = {isa = PBXFileReference; fileEncoding = 4; lastKnownFileType = sourcecode.c.objc; name = enumerator.m; path = ../../src/tightdb/objc/test/enumerator.m; sourceTree = "<group>"; };
		E91890E9177B71E400653D7A /* err_handling.mm */ = {isa = PBXFileReference; fileEncoding = 4; lastKnownFileType = sourcecode.cpp.objcpp; name = err_handling.mm; path = ../../src/tightdb/objc/test/err_handling.mm; sourceTree = "<group>"; };
		E91890EA177B71E400653D7A /* get_subtable.m */ = {isa = PBXFileReference; fileEncoding = 4; lastKnownFileType = sourcecode.c.objc; name = get_subtable.m; path = ../../src/tightdb/objc/test/get_subtable.m; sourceTree = "<group>"; };
		E91890EB177B71E400653D7A /* group_misc_2.m */ = {isa = PBXFileReference; fileEncoding = 4; lastKnownFileType = sourcecode.c.objc; name = group_misc_2.m; path = ../../src/tightdb/objc/test/group_misc_2.m; sourceTree = "<group>"; };
		E91890EC177B71E400653D7A /* group.m */ = {isa = PBXFileReference; fileEncoding = 4; lastKnownFileType = sourcecode.c.objc; name = group.m; path = ../../src/tightdb/objc/test/group.m; sourceTree = "<group>"; };
		E91890ED177B71E400653D7A /* mixed.m */ = {isa = PBXFileReference; fileEncoding = 4; lastKnownFileType = sourcecode.c.objc; name = mixed.m; path = ../../src/tightdb/objc/test/mixed.m; sourceTree = "<group>"; };
		E91890EE177B71E400653D7A /* query.m */ = {isa = PBXFileReference; fileEncoding = 4; lastKnownFileType = sourcecode.c.objc; name = query.m; path = ../../src/tightdb/objc/test/query.m; sourceTree = "<group>"; };
		E91890EF177B71E400653D7A /* shared_group.m */ = {isa = PBXFileReference; fileEncoding = 4; lastKnownFileType = sourcecode.c.objc; name = shared_group.m; path = ../../src/tightdb/objc/test/shared_group.m; sourceTree = "<group>"; };
		E91890F0177B71E400653D7A /* subtable.m */ = {isa = PBXFileReference; fileEncoding = 4; lastKnownFileType = sourcecode.c.objc; name = subtable.m; path = ../../src/tightdb/objc/test/subtable.m; sourceTree = "<group>"; };
		E91890F1177B71E400653D7A /* table_delete_all.m */ = {isa = PBXFileReference; fileEncoding = 4; lastKnownFileType = sourcecode.c.objc; name = table_delete_all.m; path = ../../src/tightdb/objc/test/table_delete_all.m; sourceTree = "<group>"; };
		E91890F3177B71E400653D7A /* template.m */ = {isa = PBXFileReference; fileEncoding = 4; lastKnownFileType = sourcecode.c.objc; name = template.m; path = ../../src/tightdb/objc/test/template.m; sourceTree = "<group>"; };
		E91890F4177B71E400653D7A /* tutorial.m */ = {isa = PBXFileReference; fileEncoding = 4; lastKnownFileType = sourcecode.c.objc; name = tutorial.m; path = ../../src/tightdb/objc/test/tutorial.m; sourceTree = "<group>"; };
/* End PBXFileReference section */

/* Begin PBXFrameworksBuildPhase section */
		E9189096177B677900653D7A /* Frameworks */ = {
			isa = PBXFrameworksBuildPhase;
			buildActionMask = 2147483647;
			files = (
				E918909D177B677900653D7A /* Cocoa.framework in Frameworks */,
			);
			runOnlyForDeploymentPostprocessing = 0;
		};
		E91890A9177B677900653D7A /* Frameworks */ = {
			isa = PBXFrameworksBuildPhase;
			buildActionMask = 2147483647;
			files = (
				E91890AF177B677900653D7A /* SenTestingKit.framework in Frameworks */,
				E91890B0177B677900653D7A /* Cocoa.framework in Frameworks */,
				E91890B3177B677900653D7A /* TightDbObjcDyn.dylib in Frameworks */,
			);
			runOnlyForDeploymentPostprocessing = 0;
		};
/* End PBXFrameworksBuildPhase section */

/* Begin PBXGroup section */
		E9189090177B677900653D7A = {
			isa = PBXGroup;
			children = (
				E91890A2177B677900653D7A /* TightDbObjcDyn */,
				E91890B4177B677900653D7A /* TightDbObjcDynTests */,
				E918909B177B677900653D7A /* Frameworks */,
				E918909A177B677900653D7A /* Products */,
			);
			sourceTree = "<group>";
		};
		E918909A177B677900653D7A /* Products */ = {
			isa = PBXGroup;
			children = (
				E9189099177B677900653D7A /* TightDbObjcDyn.dylib */,
				E91890AD177B677900653D7A /* TightDbObjcDynTests.octest */,
			);
			name = Products;
			sourceTree = "<group>";
		};
		E918909B177B677900653D7A /* Frameworks */ = {
			isa = PBXGroup;
			children = (
				E918909C177B677900653D7A /* Cocoa.framework */,
				E91890AE177B677900653D7A /* SenTestingKit.framework */,
				E918909E177B677900653D7A /* Other Frameworks */,
			);
			name = Frameworks;
			sourceTree = "<group>";
		};
		E918909E177B677900653D7A /* Other Frameworks */ = {
			isa = PBXGroup;
			children = (
				E918909F177B677900653D7A /* AppKit.framework */,
				E91890A0177B677900653D7A /* CoreData.framework */,
				E91890A1177B677900653D7A /* Foundation.framework */,
			);
			name = "Other Frameworks";
			sourceTree = "<group>";
		};
		E91890A2177B677900653D7A /* TightDbObjcDyn */ = {
			isa = PBXGroup;
			children = (
<<<<<<< HEAD
				4D1B9B3A18CDC672003C01B2 /* support.mm */,
				4D1B9B3B18CDC672003C01B2 /* version_objc.mm */,
				4D1B9B3C18CDC672003C01B2 /* version.h */,
				4D1B9B3D18CDC672003C01B2 /* support.h */,
=======
				42AD3A9318CDBDFF00C86073 /* support.h */,
				42AD3A9418CDBDFF00C86073 /* support.mm */,
				42AD3A9518CDBDFF00C86073 /* version_objc.mm */,
				42AD3A9618CDBDFF00C86073 /* version.h */,
>>>>>>> 61ce19fb
				4D79965F18BDFC3E009EB0C0 /* table_macros.h */,
				E91890C5177B67AB00653D7A /* cursor_objc.mm */,
				E91890C6177B67AB00653D7A /* cursor.h */,
				E91890C7177B67AB00653D7A /* group_objc.mm */,
				E91890C8177B67AB00653D7A /* group_priv.h */,
				E91890C9177B67AB00653D7A /* group_shared_objc.mm */,
				E91890CA177B67AB00653D7A /* group_shared.h */,
				E91890CB177B67AB00653D7A /* group.h */,
				E91890CC177B67AB00653D7A /* helper_macros.h */,
				E91890CD177B67AB00653D7A /* query_objc.mm */,
				E91890CE177B67AB00653D7A /* query_priv.h */,
				E91890CF177B67AB00653D7A /* query.h */,
				E91890D0177B67AB00653D7A /* table_objc.mm */,
				E91890D1177B67AB00653D7A /* table_priv.h */,
				E91890D2177B67AB00653D7A /* table.h */,
				E91890D3177B67AB00653D7A /* tightdb.h */,
				E91890D4177B67AB00653D7A /* type.h */,
				E91890D5177B67AB00653D7A /* util.hpp */,
				E91890A3177B677900653D7A /* Supporting Files */,
			);
			path = TightDbObjcDyn;
			sourceTree = "<group>";
		};
		E91890A3177B677900653D7A /* Supporting Files */ = {
			isa = PBXGroup;
			children = (
				E91890A4177B677900653D7A /* TightDbObjcDyn-Prefix.pch */,
			);
			name = "Supporting Files";
			sourceTree = "<group>";
		};
		E91890B4177B677900653D7A /* TightDbObjcDynTests */ = {
			isa = PBXGroup;
			children = (
				E91890E7177B71E400653D7A /* data_type.mm */,
				4DB1DEF818BF70AE005A7234 /* dynamic_table.m */,
				E91890E8177B71E400653D7A /* enumerator.m */,
				E91890E9177B71E400653D7A /* err_handling.mm */,
				4DB1DEF918BF70AE005A7234 /* functional.m */,
				E91890EA177B71E400653D7A /* get_subtable.m */,
				E91890EC177B71E400653D7A /* group.m */,
				E91890EB177B71E400653D7A /* group_misc_2.m */,
				E91890ED177B71E400653D7A /* mixed.m */,
				E91890EE177B71E400653D7A /* query.m */,
				E91890EF177B71E400653D7A /* shared_group.m */,
				E91890F0177B71E400653D7A /* subtable.m */,
				E91890B5177B677900653D7A /* Supporting Files */,
				E91890F1177B71E400653D7A /* table_delete_all.m */,
				4D01A9FB18C9F5E600527AD5 /* table_view.m */,
				E91890F3177B71E400653D7A /* template.m */,
				E91890F4177B71E400653D7A /* tutorial.m */,
				4DB1DEFA18BF70AE005A7234 /* typed_table.m */,
				4D01A9FD18C9F60F00527AD5 /* version.m */,
			);
			path = TightDbObjcDynTests;
			sourceTree = "<group>";
		};
		E91890B5177B677900653D7A /* Supporting Files */ = {
			isa = PBXGroup;
			children = (
				E91890B6177B677900653D7A /* TightDbObjcDynTests-Info.plist */,
				E91890B7177B677900653D7A /* InfoPlist.strings */,
			);
			name = "Supporting Files";
			sourceTree = "<group>";
		};
/* End PBXGroup section */

/* Begin PBXHeadersBuildPhase section */
		E9189097177B677900653D7A /* Headers */ = {
			isa = PBXHeadersBuildPhase;
			buildActionMask = 2147483647;
			files = (
				42AD3A9718CDBDFF00C86073 /* support.h in Headers */,
				E91890D7177B67AB00653D7A /* cursor.h in Headers */,
				4D1B9B4118CDC672003C01B2 /* support.h in Headers */,
				E91890D9177B67AB00653D7A /* group_priv.h in Headers */,
				E91890DB177B67AB00653D7A /* group_shared.h in Headers */,
				E91890DC177B67AB00653D7A /* group.h in Headers */,
				E91890DD177B67AB00653D7A /* helper_macros.h in Headers */,
				4D79966018BDFC3E009EB0C0 /* table_macros.h in Headers */,
				E91890DF177B67AB00653D7A /* query_priv.h in Headers */,
				4D1B9B4018CDC672003C01B2 /* version.h in Headers */,
				E91890E0177B67AB00653D7A /* query.h in Headers */,
				E91890E2177B67AB00653D7A /* table_priv.h in Headers */,
				42AD3A9A18CDBDFF00C86073 /* version.h in Headers */,
				E91890E3177B67AB00653D7A /* table.h in Headers */,
				E91890E4177B67AB00653D7A /* tightdb.h in Headers */,
				E91890E5177B67AB00653D7A /* type.h in Headers */,
				E91890E6177B67AB00653D7A /* util.hpp in Headers */,
			);
			runOnlyForDeploymentPostprocessing = 0;
		};
/* End PBXHeadersBuildPhase section */

/* Begin PBXNativeTarget section */
		E9189098177B677900653D7A /* TightDbObjcDyn */ = {
			isa = PBXNativeTarget;
			buildConfigurationList = E91890BF177B677900653D7A /* Build configuration list for PBXNativeTarget "TightDbObjcDyn" */;
			buildPhases = (
				E9189095177B677900653D7A /* Sources */,
				E9189096177B677900653D7A /* Frameworks */,
				E9189097177B677900653D7A /* Headers */,
			);
			buildRules = (
			);
			dependencies = (
			);
			name = TightDbObjcDyn;
			productName = TightDbObjcDyn;
			productReference = E9189099177B677900653D7A /* TightDbObjcDyn.dylib */;
			productType = "com.apple.product-type.library.dynamic";
		};
		E91890AC177B677900653D7A /* TightDbObjcDynTests */ = {
			isa = PBXNativeTarget;
			buildConfigurationList = E91890C2177B677900653D7A /* Build configuration list for PBXNativeTarget "TightDbObjcDynTests" */;
			buildPhases = (
				E91890A8177B677900653D7A /* Sources */,
				E91890A9177B677900653D7A /* Frameworks */,
				E91890AA177B677900653D7A /* Resources */,
				E91890AB177B677900653D7A /* ShellScript */,
			);
			buildRules = (
			);
			dependencies = (
				E91890B2177B677900653D7A /* PBXTargetDependency */,
			);
			name = TightDbObjcDynTests;
			productName = TightDbObjcDynTests;
			productReference = E91890AD177B677900653D7A /* TightDbObjcDynTests.octest */;
			productType = "com.apple.product-type.bundle";
		};
/* End PBXNativeTarget section */

/* Begin PBXProject section */
		E9189091177B677900653D7A /* Project object */ = {
			isa = PBXProject;
			attributes = {
				LastUpgradeCheck = 0460;
				ORGANIZATIONNAME = "Thomas Andersen";
			};
			buildConfigurationList = E9189094177B677900653D7A /* Build configuration list for PBXProject "TightDbObjcDyn" */;
			compatibilityVersion = "Xcode 3.2";
			developmentRegion = English;
			hasScannedForEncodings = 0;
			knownRegions = (
				en,
			);
			mainGroup = E9189090177B677900653D7A;
			productRefGroup = E918909A177B677900653D7A /* Products */;
			projectDirPath = "";
			projectRoot = "";
			targets = (
				E9189098177B677900653D7A /* TightDbObjcDyn */,
				E91890AC177B677900653D7A /* TightDbObjcDynTests */,
			);
		};
/* End PBXProject section */

/* Begin PBXResourcesBuildPhase section */
		E91890AA177B677900653D7A /* Resources */ = {
			isa = PBXResourcesBuildPhase;
			buildActionMask = 2147483647;
			files = (
				E91890B9177B677900653D7A /* InfoPlist.strings in Resources */,
			);
			runOnlyForDeploymentPostprocessing = 0;
		};
/* End PBXResourcesBuildPhase section */

/* Begin PBXShellScriptBuildPhase section */
		E91890AB177B677900653D7A /* ShellScript */ = {
			isa = PBXShellScriptBuildPhase;
			buildActionMask = 2147483647;
			files = (
			);
			inputPaths = (
			);
			outputPaths = (
			);
			runOnlyForDeploymentPostprocessing = 0;
			shellPath = /bin/sh;
			shellScript = "# Run the unit tests in this test bundle.\n\"${SYSTEM_DEVELOPER_DIR}/Tools/RunUnitTests\"\n";
		};
/* End PBXShellScriptBuildPhase section */

/* Begin PBXSourcesBuildPhase section */
		E9189095177B677900653D7A /* Sources */ = {
			isa = PBXSourcesBuildPhase;
			buildActionMask = 2147483647;
			files = (
				E91890D6177B67AB00653D7A /* cursor_objc.mm in Sources */,
<<<<<<< HEAD
				4D1B9B3E18CDC672003C01B2 /* support.mm in Sources */,
				4D1B9B3F18CDC672003C01B2 /* version_objc.mm in Sources */,
=======
				42AD3A9818CDBDFF00C86073 /* support.mm in Sources */,
				42AD3A9918CDBDFF00C86073 /* version_objc.mm in Sources */,
>>>>>>> 61ce19fb
				E91890D8177B67AB00653D7A /* group_objc.mm in Sources */,
				E91890DA177B67AB00653D7A /* group_shared_objc.mm in Sources */,
				E91890DE177B67AB00653D7A /* query_objc.mm in Sources */,
				E91890E1177B67AB00653D7A /* table_objc.mm in Sources */,
			);
			runOnlyForDeploymentPostprocessing = 0;
		};
		E91890A8177B677900653D7A /* Sources */ = {
			isa = PBXSourcesBuildPhase;
			buildActionMask = 2147483647;
			files = (
				E91890F5177B71E400653D7A /* data_type.mm in Sources */,
				E91890F6177B71E400653D7A /* enumerator.m in Sources */,
				E91890F7177B71E400653D7A /* err_handling.mm in Sources */,
				E91890F8177B71E400653D7A /* get_subtable.m in Sources */,
				4D01A9FE18C9F60F00527AD5 /* version.m in Sources */,
				E91890F9177B71E400653D7A /* group_misc_2.m in Sources */,
				E91890FA177B71E400653D7A /* group.m in Sources */,
				E91890FB177B71E400653D7A /* mixed.m in Sources */,
				E91890FC177B71E400653D7A /* query.m in Sources */,
				E91890FD177B71E400653D7A /* shared_group.m in Sources */,
				E91890FE177B71E400653D7A /* subtable.m in Sources */,
				4DB1DEFC18BF70AE005A7234 /* functional.m in Sources */,
				4D01A9FC18C9F5E600527AD5 /* table_view.m in Sources */,
				4DB1DEFD18BF70AE005A7234 /* typed_table.m in Sources */,
				E91890FF177B71E400653D7A /* table_delete_all.m in Sources */,
				4DB1DEFB18BF70AE005A7234 /* dynamic_table.m in Sources */,
				E9189101177B71E400653D7A /* template.m in Sources */,
				E9189102177B71E400653D7A /* tutorial.m in Sources */,
			);
			runOnlyForDeploymentPostprocessing = 0;
		};
/* End PBXSourcesBuildPhase section */

/* Begin PBXTargetDependency section */
		E91890B2177B677900653D7A /* PBXTargetDependency */ = {
			isa = PBXTargetDependency;
			target = E9189098177B677900653D7A /* TightDbObjcDyn */;
			targetProxy = E91890B1177B677900653D7A /* PBXContainerItemProxy */;
		};
/* End PBXTargetDependency section */

/* Begin PBXVariantGroup section */
		E91890B7177B677900653D7A /* InfoPlist.strings */ = {
			isa = PBXVariantGroup;
			children = (
				E91890B8177B677900653D7A /* en */,
			);
			name = InfoPlist.strings;
			sourceTree = "<group>";
		};
/* End PBXVariantGroup section */

/* Begin XCBuildConfiguration section */
		E91890BD177B677900653D7A /* Debug */ = {
			isa = XCBuildConfiguration;
			buildSettings = {
				ALWAYS_SEARCH_USER_PATHS = NO;
				ARCHS = "$(ARCHS_STANDARD_64_BIT)";
				CLANG_CXX_LANGUAGE_STANDARD = "compiler-default";
				CLANG_CXX_LIBRARY = "libstdc++";
				CLANG_ENABLE_OBJC_ARC = YES;
				CLANG_WARN_CONSTANT_CONVERSION = YES;
				CLANG_WARN_EMPTY_BODY = YES;
				CLANG_WARN_ENUM_CONVERSION = YES;
				CLANG_WARN_INT_CONVERSION = YES;
				CLANG_WARN__DUPLICATE_METHOD_MATCH = YES;
				COPY_PHASE_STRIP = NO;
				DYLIB_COMPATIBILITY_VERSION = "";
				DYLIB_CURRENT_VERSION = "";
				GCC_C_LANGUAGE_STANDARD = gnu11;
				GCC_DYNAMIC_NO_PIC = NO;
				GCC_ENABLE_OBJC_EXCEPTIONS = YES;
				GCC_OPTIMIZATION_LEVEL = 0;
				GCC_PREPROCESSOR_DEFINITIONS = (
					"TIGHTDB_MAX_LIST_SIZE=4",
					"DEBUG=1",
					TIGHTDB_DEBUG,
				);
				GCC_SYMBOLS_PRIVATE_EXTERN = NO;
				GCC_WARN_64_TO_32_BIT_CONVERSION = YES;
				GCC_WARN_ABOUT_RETURN_TYPE = YES;
				GCC_WARN_UNINITIALIZED_AUTOS = YES;
				GCC_WARN_UNUSED_VARIABLE = YES;
				HEADER_SEARCH_PATHS = (
					../src,
					/usr/local/include,
				);
				LIBRARY_SEARCH_PATHS = /usr/local/lib;
				MACOSX_DEPLOYMENT_TARGET = 10.8;
				ONLY_ACTIVE_ARCH = YES;
				OTHER_LDFLAGS = "-ltightdb-dbg";
				SDKROOT = macosx;
			};
			name = Debug;
		};
		E91890BE177B677900653D7A /* Release */ = {
			isa = XCBuildConfiguration;
			buildSettings = {
				ALWAYS_SEARCH_USER_PATHS = NO;
				ARCHS = "$(ARCHS_STANDARD_64_BIT)";
				CLANG_CXX_LANGUAGE_STANDARD = "compiler-default";
				CLANG_CXX_LIBRARY = "libstdc++";
				CLANG_ENABLE_OBJC_ARC = YES;
				CLANG_WARN_CONSTANT_CONVERSION = YES;
				CLANG_WARN_EMPTY_BODY = YES;
				CLANG_WARN_ENUM_CONVERSION = YES;
				CLANG_WARN_INT_CONVERSION = YES;
				CLANG_WARN__DUPLICATE_METHOD_MATCH = YES;
				COPY_PHASE_STRIP = YES;
				DEBUG_INFORMATION_FORMAT = "dwarf-with-dsym";
				DYLIB_COMPATIBILITY_VERSION = "";
				DYLIB_CURRENT_VERSION = "";
				GCC_C_LANGUAGE_STANDARD = gnu11;
				GCC_ENABLE_OBJC_EXCEPTIONS = YES;
				GCC_PREPROCESSOR_DEFINITIONS = "TIGHTDB_MAX_LIST_SIZE=4";
				GCC_WARN_64_TO_32_BIT_CONVERSION = YES;
				GCC_WARN_ABOUT_RETURN_TYPE = YES;
				GCC_WARN_UNINITIALIZED_AUTOS = YES;
				GCC_WARN_UNUSED_VARIABLE = YES;
				HEADER_SEARCH_PATHS = (
					../src,
					/usr/local/include,
				);
				LIBRARY_SEARCH_PATHS = /usr/local/lib;
				MACOSX_DEPLOYMENT_TARGET = 10.8;
				OTHER_LDFLAGS = "-ltightdb";
				SDKROOT = macosx;
			};
			name = Release;
		};
		E91890C0177B677900653D7A /* Debug */ = {
			isa = XCBuildConfiguration;
			buildSettings = {
				DYLIB_COMPATIBILITY_VERSION = "";
				DYLIB_CURRENT_VERSION = "";
				GCC_PRECOMPILE_PREFIX_HEADER = YES;
				GCC_PREFIX_HEADER = "TightDbObjcDyn/TightDbObjcDyn-Prefix.pch";
				PRODUCT_NAME = "$(TARGET_NAME)";
			};
			name = Debug;
		};
		E91890C1177B677900653D7A /* Release */ = {
			isa = XCBuildConfiguration;
			buildSettings = {
				DYLIB_COMPATIBILITY_VERSION = "";
				DYLIB_CURRENT_VERSION = "";
				GCC_PRECOMPILE_PREFIX_HEADER = YES;
				GCC_PREFIX_HEADER = "TightDbObjcDyn/TightDbObjcDyn-Prefix.pch";
				PRODUCT_NAME = "$(TARGET_NAME)";
			};
			name = Release;
		};
		E91890C3177B677900653D7A /* Debug */ = {
			isa = XCBuildConfiguration;
			buildSettings = {
				COMBINE_HIDPI_IMAGES = YES;
				FRAMEWORK_SEARCH_PATHS = "\"$(DEVELOPER_LIBRARY_DIR)/Frameworks\"";
				GCC_PRECOMPILE_PREFIX_HEADER = YES;
				GCC_PREFIX_HEADER = "TightDbObjcDyn/TightDbObjcDyn-Prefix.pch";
				INFOPLIST_FILE = "TightDbObjcDynTests/TightDbObjcDynTests-Info.plist";
				PRODUCT_NAME = "$(TARGET_NAME)";
				WRAPPER_EXTENSION = octest;
			};
			name = Debug;
		};
		E91890C4177B677900653D7A /* Release */ = {
			isa = XCBuildConfiguration;
			buildSettings = {
				COMBINE_HIDPI_IMAGES = YES;
				FRAMEWORK_SEARCH_PATHS = "\"$(DEVELOPER_LIBRARY_DIR)/Frameworks\"";
				GCC_PRECOMPILE_PREFIX_HEADER = YES;
				GCC_PREFIX_HEADER = "TightDbObjcDyn/TightDbObjcDyn-Prefix.pch";
				INFOPLIST_FILE = "TightDbObjcDynTests/TightDbObjcDynTests-Info.plist";
				PRODUCT_NAME = "$(TARGET_NAME)";
				WRAPPER_EXTENSION = octest;
			};
			name = Release;
		};
/* End XCBuildConfiguration section */

/* Begin XCConfigurationList section */
		E9189094177B677900653D7A /* Build configuration list for PBXProject "TightDbObjcDyn" */ = {
			isa = XCConfigurationList;
			buildConfigurations = (
				E91890BD177B677900653D7A /* Debug */,
				E91890BE177B677900653D7A /* Release */,
			);
			defaultConfigurationIsVisible = 0;
			defaultConfigurationName = Release;
		};
		E91890BF177B677900653D7A /* Build configuration list for PBXNativeTarget "TightDbObjcDyn" */ = {
			isa = XCConfigurationList;
			buildConfigurations = (
				E91890C0177B677900653D7A /* Debug */,
				E91890C1177B677900653D7A /* Release */,
			);
			defaultConfigurationIsVisible = 0;
			defaultConfigurationName = Release;
		};
		E91890C2177B677900653D7A /* Build configuration list for PBXNativeTarget "TightDbObjcDynTests" */ = {
			isa = XCConfigurationList;
			buildConfigurations = (
				E91890C3177B677900653D7A /* Debug */,
				E91890C4177B677900653D7A /* Release */,
			);
			defaultConfigurationIsVisible = 0;
			defaultConfigurationName = Release;
		};
/* End XCConfigurationList section */
	};
	rootObject = E9189091177B677900653D7A /* Project object */;
}<|MERGE_RESOLUTION|>--- conflicted
+++ resolved
@@ -189,17 +189,11 @@
 		E91890A2177B677900653D7A /* TightDbObjcDyn */ = {
 			isa = PBXGroup;
 			children = (
-<<<<<<< HEAD
-				4D1B9B3A18CDC672003C01B2 /* support.mm */,
-				4D1B9B3B18CDC672003C01B2 /* version_objc.mm */,
-				4D1B9B3C18CDC672003C01B2 /* version.h */,
-				4D1B9B3D18CDC672003C01B2 /* support.h */,
-=======
+
 				42AD3A9318CDBDFF00C86073 /* support.h */,
 				42AD3A9418CDBDFF00C86073 /* support.mm */,
 				42AD3A9518CDBDFF00C86073 /* version_objc.mm */,
 				42AD3A9618CDBDFF00C86073 /* version.h */,
->>>>>>> 61ce19fb
 				4D79965F18BDFC3E009EB0C0 /* table_macros.h */,
 				E91890C5177B67AB00653D7A /* cursor_objc.mm */,
 				E91890C6177B67AB00653D7A /* cursor.h */,
@@ -392,13 +386,8 @@
 			buildActionMask = 2147483647;
 			files = (
 				E91890D6177B67AB00653D7A /* cursor_objc.mm in Sources */,
-<<<<<<< HEAD
-				4D1B9B3E18CDC672003C01B2 /* support.mm in Sources */,
-				4D1B9B3F18CDC672003C01B2 /* version_objc.mm in Sources */,
-=======
 				42AD3A9818CDBDFF00C86073 /* support.mm in Sources */,
 				42AD3A9918CDBDFF00C86073 /* version_objc.mm in Sources */,
->>>>>>> 61ce19fb
 				E91890D8177B67AB00653D7A /* group_objc.mm in Sources */,
 				E91890DA177B67AB00653D7A /* group_shared_objc.mm in Sources */,
 				E91890DE177B67AB00653D7A /* query_objc.mm in Sources */,
