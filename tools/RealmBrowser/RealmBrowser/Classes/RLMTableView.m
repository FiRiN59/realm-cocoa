////////////////////////////////////////////////////////////////////////////
//
// Copyright 2014 Realm Inc.
//
// Licensed under the Apache License, Version 2.0 (the "License");
// you may not use this file except in compliance with the License.
// You may obtain a copy of the License at
//
// http://www.apache.org/licenses/LICENSE-2.0
//
// Unless required by applicable law or agreed to in writing, software
// distributed under the License is distributed on an "AS IS" BASIS,
// WITHOUT WARRANTIES OR CONDITIONS OF ANY KIND, either express or implied.
// See the License for the specific language governing permissions and
// limitations under the License.
//
////////////////////////////////////////////////////////////////////////////

#import "RLMTableView.h"
#import "RLMTableColumn.h"
#import "RLMArrayNode.h"

@interface RLMTableView()<NSMenuDelegate>

@end

@implementation RLMTableView {
    NSTrackingArea *trackingArea;
    BOOL mouseOverView;
    RLMTableLocation currentMouseLocation;
    RLMTableLocation previousMouseLocation;
    NSMenuItem *clickLockItem;
    NSMenuItem *addRowItem;
    NSMenuItem *deleteRowItem;
    NSMenuItem *insertIntoArrayItem;
    NSMenuItem *removeFromArrayItem;
}

#pragma mark - NSObject Overrides

- (void)awakeFromNib
{
    [super awakeFromNib];

    int options = NSTrackingActiveInKeyWindow | NSTrackingInVisibleRect | NSTrackingMouseEnteredAndExited
    | NSTrackingMouseMoved | NSTrackingCursorUpdate;
    trackingArea = [[NSTrackingArea alloc] initWithRect:[self bounds] options:options owner:self userInfo:nil];
    [self addTrackingArea:trackingArea];
    
    mouseOverView = NO;
    currentMouseLocation = RLMTableLocationUndefined;
    previousMouseLocation = RLMTableLocationUndefined;
    
    [self createContextMenu];
}

- (void)dealloc
{
    [self removeTrackingArea:trackingArea];
}

#pragma mark - Public methods - Accessors

-(id<RLMTableViewDelegate>)realmDelegate
{
    return (id<RLMTableViewDelegate>)self.delegate;
}

-(id<RLMTableViewDataSource>)realmDataSource
{
    return (id<RLMTableViewDataSource>)self.dataSource;
}

#pragma mark - Private Methods - NSObject Overrides

-(void)createContextMenu
{
    NSMenu *rightClickMenu = [[NSMenu alloc] initWithTitle:@"Contextual Menu"];
    self.menu = rightClickMenu;
    self.menu.delegate = self;

    unichar backspaceKey = NSBackspaceCharacter;
    NSString *backspaceString = [NSString stringWithCharacters:&backspaceKey length:1];

    clickLockItem = [[NSMenuItem alloc] initWithTitle:@"Click lock icon to edit"
                                               action:nil
                                        keyEquivalent:@""];
    clickLockItem.tag = 99;

    addRowItem = [[NSMenuItem alloc] initWithTitle:@"Add row"
                                            action:@selector(selectedAddRow:)
                                     keyEquivalent:@"+"];
    addRowItem.tag = 5;
    
    deleteRowItem = [[NSMenuItem alloc] initWithTitle:@"Delete row"
                                               action:@selector(selectedDeleteRow:)
                                        keyEquivalent:backspaceString];
    deleteRowItem.tag = 6;
    
    insertIntoArrayItem = [[NSMenuItem alloc] initWithTitle:@"Insert row into array"
                                                     action:@selector(selectedInsertRow:)
                                              keyEquivalent:@"+"];
    insertIntoArrayItem.keyEquivalentModifierMask = NSCommandKeyMask | NSShiftKeyMask;
    insertIntoArrayItem.tag = 9;

    removeFromArrayItem = [[NSMenuItem alloc] initWithTitle:@"Remove row from array"
                                                     action:@selector(selectedRemoveRow:)
                                              keyEquivalent:backspaceString];
    removeFromArrayItem.keyEquivalentModifierMask = NSCommandKeyMask | NSShiftKeyMask;
    removeFromArrayItem.tag = 10;
}

#pragma mark - NSResponder Overrides

- (void)cursorUpdate:(NSEvent *)event
{
    // Note: This method is left empty intentionally. It avoids cursor events to be passed on up
    //       the responder chain where it potentially could reach a displayed tool-tip view, which
    //       will undo any modification to the cursor image dome by the application. This "fix" is
    //       in order to circumvent a bug in OS X version prior to 10.10 Yosemite not honouring
    //       the NSTrackingActiveAlways option even when the cursorRect has been disabled.
    //       IMPORTANT: Must NOT be deleted!!!
}

- (void)mouseEntered:(NSEvent*)event
{
    mouseOverView = YES;
    
    if ([self.delegate respondsToSelector:@selector(mouseDidEnterView:)]) {
        [(id<RLMTableViewDelegate>)self.delegate mouseDidEnterView:self];
    }
}

- (void)mouseMoved:(NSEvent *)event
{
    id myDelegate = [self delegate];
    
    if (!myDelegate) {
        return; // No delegate, no need to track the mouse.
    }

    if (mouseOverView) {
        currentMouseLocation = [self currentLocationAtPoint:[event locationInWindow]];
		
        if (RLMTableLocationEqual(previousMouseLocation, currentMouseLocation)) {
            return;
        }
        else {
            if ([self.delegate respondsToSelector:@selector(mouseDidExitCellAtLocation:)]) {
                [(id<RLMTableViewDelegate>)self.delegate mouseDidExitCellAtLocation:previousMouseLocation];
            }

            CGRect cellRect = [self rectOfLocation:previousMouseLocation];
            [self setNeedsDisplayInRect:cellRect];

            previousMouseLocation = currentMouseLocation;

            if ([self.delegate respondsToSelector:@selector(mouseDidEnterCellAtLocation:)]) {
                [(id<RLMTableViewDelegate>)self.delegate mouseDidEnterCellAtLocation:currentMouseLocation];
            }
        }

        CGRect cellRect = [self rectOfLocation:currentMouseLocation];
        [self setNeedsDisplayInRect:cellRect];
    }
}

-(void)rightMouseDown:(NSEvent *)theEvent
{
    RLMTableLocation location = [self currentLocationAtPoint:[theEvent locationInWindow]];
    
    if ([self.delegate respondsToSelector:@selector(rightClickedLocation:)]) {
        [(id<RLMTableViewDelegate>)self.delegate rightClickedLocation:location];
    }
    [super rightMouseDown:theEvent];
}

- (void)mouseExited:(NSEvent *)theEvent
{
    mouseOverView = NO;
    
    CGRect cellRect = [self rectOfLocation:currentMouseLocation];
    [self setNeedsDisplayInRect:cellRect];
    
    currentMouseLocation = RLMTableLocationUndefined;
    previousMouseLocation = RLMTableLocationUndefined;
    
    if ([self.delegate respondsToSelector:@selector(mouseDidExitView:)]) {
        [(id<RLMTableViewDelegate>)self.delegate mouseDidExitView:self];
    }
}

-(void)keyDown:(NSEvent *)theEvent
{
    if (theEvent.modifierFlags & NSCommandKeyMask & !NSAlternateKeyMask & !NSShiftKeyMask) {
        if (theEvent.keyCode == 27) {
            [self selectedAddRow:theEvent];
        }
        else if (theEvent.keyCode == 51) {
            [self selectedDeleteRow:theEvent];
        }
    }
    else if (theEvent.modifierFlags & NSCommandKeyMask & !NSAlternateKeyMask & NSShiftKeyMask) {
        if (theEvent.keyCode == 27) {
            [self selectedInsertRow:theEvent];
        }
        else if (theEvent.keyCode == 51) {
            [self selectedRemoveRow:theEvent];
        }
    }
    
    [self interpretKeyEvents:@[theEvent]];
}

-(BOOL)validateMenuItem:(NSMenuItem *)menuItem
{
    BOOL multipleRows = self.selectedRowIndexes.count > 1;
    BOOL canEditRows = !self.realmDelegate.realmIsLocked;
    BOOL canDeleteRows = self.selectedRowIndexes.count > 0 && canEditRows;
    BOOL displaysArray = self.realmDelegate.displaysArray;

    switch (menuItem.tag) {
        case 1: // Tools -> Add row
        case 5: // Context -> Add row
            menuItem.title = multipleRows ? @"Add objects" : @"Add object";
            return canEditRows && !displaysArray;
            
        case 2: // Tools -> Delete row
        case 6: // Context -> Delete row
            menuItem.title = multipleRows ? @"Delete objects" : @"Delete object";
            return canDeleteRows;

        case 9: // Context -> Insert row into array
            menuItem.title = multipleRows ? @"Insert objects into array" : @"Insert object into array";
            return canEditRows && displaysArray;

        case 10: // Context -> Remove row from array
            menuItem.title = multipleRows ? @"Remove objects from array" : @"Remove object from array";
            return canDeleteRows && displaysArray;

        case 99: // Context -> Click lock icon to edit
            return NO;

        default:
            return YES;
    }
}

#pragma mark - NSMenu Delegate

-(void)menuNeedsUpdate:(NSMenu *)menu
{
    [self.menu removeAllItems];
    
    if (self.realmDelegate.realmIsLocked) {
        [self.menu addItem:clickLockItem];
        return;
    }
    
    [self.menu addItem:deleteRowItem];
    
    if (self.realmDelegate.displaysArray) {
        [self.menu addItem:removeFromArrayItem];
    }
}

#pragma mark - First Responder User Actions

- (IBAction)selectedAddRow:(id)sender
{
    if (!self.realmDelegate.realmIsLocked) {
        [self.realmDelegate addRows:self.selectedRowIndexes];
    }
}

- (IBAction)selectedDeleteRow:(id)sender
{
    if (!self.realmDelegate.realmIsLocked) {
        [self.realmDelegate deleteRows:self.selectedRowIndexes];
    }
}

- (IBAction)selectedRemoveRow:(id)sender
{
    if (self.realmDelegate.displaysArray && !self.realmDelegate.realmIsLocked) {
        [self.realmDelegate removeRows:self.selectedRowIndexes];
    }
}

- (IBAction)selectedInsertRow:(id)sender
{
    if (self.realmDelegate.displaysArray && !self.realmDelegate.realmIsLocked) {
        [self.realmDelegate insertRows:self.selectedRowIndexes];
    }
}

#pragma mark - NSView Overrides

- (void)updateTrackingAreas
{
    [super updateTrackingAreas];
    
    [self removeTrackingArea:trackingArea];
    int opts = NSTrackingActiveInKeyWindow | NSTrackingInVisibleRect | NSTrackingMouseEnteredAndExited | NSTrackingMouseMoved;
    trackingArea = [[NSTrackingArea alloc] initWithRect:[self bounds] options:opts owner:self userInfo:nil];
    [self addTrackingArea:trackingArea];
}

#pragma mark - Public Methods

- (void)setupColumnsWithType:(RLMTypeNode *)typeNode withSelectionAtRow:(NSUInteger)selectionIndex
{
    // We clear the table view from all old columns
    NSUInteger existingColumnsCount = self.numberOfColumns;
    for (NSUInteger index = 0; index < existingColumnsCount; index++) {
        NSTableColumn *column = [self.tableColumns lastObject];
        [self removeTableColumn:column];
    }
    
    // If array, add extra first column with numbers
    if ([typeNode isMemberOfClass:[RLMArrayNode class]]) {
        RLMTableColumn *tableColumn = [[RLMTableColumn alloc] initWithIdentifier:@"#"];
<<<<<<< HEAD
        tableColumn.headerToolTip = @"Position of object within array";
        tableColumn.propertyType = RLMPropertyTypeInt;
        [self addTableColumn:tableColumn];
        [tableColumn.headerCell setStringValue:@"#"];
=======
        tableColumn.propertyType = RLMPropertyTypeInt;
        [self addTableColumn:tableColumn];
        [tableColumn.headerCell setStringValue:@"#"];
        tableColumn.headerToolTip = @"Order of object within array";
>>>>>>> e2326b6f
    }
    
    // ... and add new columns matching the structure of the new realm table.
    NSArray *propertyColumns = typeNode.propertyColumns;

    for (NSUInteger index = 0; index < propertyColumns.count; index++) {
        RLMClassProperty *propertyColumn = propertyColumns[index];
        RLMTableColumn *tableColumn = [[RLMTableColumn alloc] initWithIdentifier:propertyColumn.name];
        
        tableColumn.propertyType = propertyColumn.type;
        [self addTableColumn:tableColumn];

        [tableColumn.headerCell setStringValue:propertyColumn.name];
        tableColumn.headerToolTip = [self.realmDataSource headerToolTipForColumn:propertyColumn];
    }
    
    [self reloadData];
}

#pragma mark - Private Methods - Table Columns

-(void)makeColumnsFitContents
{
    for (RLMTableColumn *column in self.tableColumns) {
        column.width = [column sizeThatFitsWithLimit:YES];
    }
}

#pragma mark - Private Methods - Cell geometry

- (RLMTableLocation)currentLocationAtPoint:(NSPoint)point
{
    NSPoint localPointInTable = [self convertPoint:point fromView:nil];
    
    NSInteger row = [self rowAtPoint:localPointInTable];
    NSInteger column = [self columnAtPoint:localPointInTable];
    
    NSPoint localPointInHeader = [self.headerView convertPoint:point fromView:nil];
    if (NSPointInRect(localPointInHeader, self.headerView.bounds)) {
        row = -2;
        column = [self columnAtPoint:localPointInHeader];
    }
    
    return RLMTableLocationMake(row, column);
}

- (CGRect)rectOfLocation:(RLMTableLocation)location
{
    CGRect rowRect = [self rectOfRow:location.row];
    CGRect columnRect = [self rectOfColumn:location.column];
    
    return CGRectIntersection(rowRect, columnRect);
}

@end<|MERGE_RESOLUTION|>--- conflicted
+++ resolved
@@ -320,17 +320,10 @@
     // If array, add extra first column with numbers
     if ([typeNode isMemberOfClass:[RLMArrayNode class]]) {
         RLMTableColumn *tableColumn = [[RLMTableColumn alloc] initWithIdentifier:@"#"];
-<<<<<<< HEAD
-        tableColumn.headerToolTip = @"Position of object within array";
-        tableColumn.propertyType = RLMPropertyTypeInt;
-        [self addTableColumn:tableColumn];
-        [tableColumn.headerCell setStringValue:@"#"];
-=======
         tableColumn.propertyType = RLMPropertyTypeInt;
         [self addTableColumn:tableColumn];
         [tableColumn.headerCell setStringValue:@"#"];
         tableColumn.headerToolTip = @"Order of object within array";
->>>>>>> e2326b6f
     }
     
     // ... and add new columns matching the structure of the new realm table.
