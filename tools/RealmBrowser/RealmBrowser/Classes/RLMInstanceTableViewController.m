////////////////////////////////////////////////////////////////////////////
//
// Copyright 2014 Realm Inc.
//
// Licensed under the Apache License, Version 2.0 (the "License");
// you may not use this file except in compliance with the License.
// You may obtain a copy of the License at
//
// http://www.apache.org/licenses/LICENSE-2.0
//
// Unless required by applicable law or agreed to in writing, software
// distributed under the License is distributed on an "AS IS" BASIS,
// WITHOUT WARRANTIES OR CONDITIONS OF ANY KIND, either express or implied.
// See the License for the specific language governing permissions and
// limitations under the License.
//
////////////////////////////////////////////////////////////////////////////

#import "RLMInstanceTableViewController.h"

#import "RLMRealmBrowserWindowController.h"
#import "RLMArrayNavigationState.h"
#import "RLMQueryNavigationState.h"
#import "RLMArrayNode.h"
#import "RLMRealmNode.h"

#import "RLMBadgeTableCellView.h"
#import "RLMBasicTableCellView.h"
#import "RLMBoolTableCellView.h"
#import "RLMNumberTableCellView.h"
<<<<<<< HEAD
#import "RLMImageTableCellView.h"

=======
>>>>>>> 2d097eac
#import "RLMTableColumn.h"

#import "NSColor+ByteSizeFactory.h"
#import "NSFont+Standard.h"

#import "objc/objc-class.h"

const NSUInteger kMaxNumberOfArrayEntriesInToolTip = 5;
const NSUInteger kMaxNumberOfStringCharsInObjectLink = 20;
const NSUInteger kMaxNumberOfStringCharsForTooltip = 300;
const NSUInteger kMaxNumberOfObjectCharsForTable = 200;

@interface RLMObject ()

- (instancetype)initWithRealm:(RLMRealm *)realm
                       schema:(RLMObjectSchema *)schema
                defaultValues:(BOOL)useDefaults;

@end

@implementation RLMInstanceTableViewController {
    BOOL awake;
    BOOL linkCursorDisplaying;
    NSDateFormatter *dateFormatter;
    NSNumberFormatter *numberFormatter;
    NSMutableDictionary *autofittedColumns;
}

#pragma mark - NSObject Overrides

- (void)awakeFromNib
{
    [super awakeFromNib];

    if (awake) {
        return;
    }
    
    [self.tableView setTarget:self];
    [self.tableView setAction:@selector(userClicked:)];
    [self.tableView setDoubleAction:@selector(userDoubleClicked:)];

    dateFormatter = [[NSDateFormatter alloc] init];
    dateFormatter.dateStyle = NSDateFormatterMediumStyle;
    dateFormatter.timeStyle = NSDateFormatterShortStyle;
    
    numberFormatter = [[NSNumberFormatter alloc] init];
    numberFormatter.numberStyle = NSNumberFormatterDecimalStyle;
    
    linkCursorDisplaying = NO;
    
    autofittedColumns = [NSMutableDictionary dictionary];
    
    awake = YES;
}

#pragma mark - Public methods - Accessors

- (RLMTableView *)realmTableView
{
    return (RLMTableView *)self.tableView;
}

#pragma mark - RLMViewController Overrides

- (void)performUpdateUsingState:(RLMNavigationState *)newState oldState:(RLMNavigationState *)oldState
{
    [super performUpdateUsingState:newState oldState:oldState];
    
    [self.tableView setAutosaveTableColumns:NO];
    
    RLMRealm *realm = self.parentWindowController.modelDocument.presentedRealm.realm;
    
    if ([newState isMemberOfClass:[RLMNavigationState class]]) {
        self.displayedType = newState.selectedType;
<<<<<<< HEAD
        [self.realmTableView setupColumnsWithType:newState.selectedType
                               withSelectionAtRow:newState.selectedInstanceIndex];
=======
        [self.tableView reloadData];

        [self.realmTableView setupColumnsWithType:newState.selectedType
                                 withSelectionAtRow:newState.selectedInstanceIndex];
>>>>>>> 2d097eac
        [self setSelectionIndex:newState.selectedInstanceIndex];
    }
    else if ([newState isMemberOfClass:[RLMArrayNavigationState class]]) {
        RLMArrayNavigationState *arrayState = (RLMArrayNavigationState *)newState;
        
        RLMClassNode *referringType = (RLMClassNode *)arrayState.selectedType;
        RLMObject *referingInstance = [referringType instanceAtIndex:arrayState.selectedInstanceIndex];
        RLMArrayNode *arrayNode = [[RLMArrayNode alloc] initWithReferringProperty:arrayState.property
                                                                         onObject:referingInstance
                                                                            realm:realm];
        self.displayedType = arrayNode;
<<<<<<< HEAD
=======
        [self.tableView reloadData];

>>>>>>> 2d097eac
        [self.realmTableView setupColumnsWithType:arrayNode withSelectionAtRow:0];
        [self setSelectionIndex:arrayState.arrayIndex];
    }
    else if ([newState isMemberOfClass:[RLMQueryNavigationState class]]) {
        RLMQueryNavigationState *arrayState = (RLMQueryNavigationState *)newState;
        
        RLMArrayNode *arrayNode = [[RLMArrayNode alloc] initWithQuery:arrayState.searchText
                                                               result:arrayState.results
                                                            andParent:arrayState.selectedType];
        
        self.displayedType = arrayNode;
<<<<<<< HEAD
=======
        [self.tableView reloadData];

>>>>>>> 2d097eac
        [self.realmTableView setupColumnsWithType:arrayNode withSelectionAtRow:0];
        [self setSelectionIndex:0];
    }
    
    self.tableView.autosaveName = [NSString stringWithFormat:@"%lu:%@", realm.hash, self.displayedType.name];
    [self.tableView setAutosaveTableColumns:YES];
    
    if (![autofittedColumns[self.tableView.autosaveName] isEqual:@YES]) {
        [self.realmTableView makeColumnsFitContents];
        autofittedColumns[self.tableView.autosaveName] = @YES;
    }
}

#pragma mark - NSTableView Data Source

- (NSInteger)numberOfRowsInTableView:(NSTableView *)tableView
{
    if (tableView != self.tableView) {
        return 0;
    }
    
    return self.displayedType.instanceCount;
}

#pragma mark - RLMTableView Data Source

-(NSString *)headerToolTipForColumn:(RLMClassProperty *)propertyColumn
{
    NSString *toolTip;
    
    switch (propertyColumn.property.type) {
        case RLMPropertyTypeBool:
<<<<<<< HEAD
            toolTip = @"Boolean";
            break;
            
        case RLMPropertyTypeInt:
            toolTip = @"Integer";
            break;
            
        case RLMPropertyTypeFloat:
            toolTip = @"Float";
            break;
            
        case RLMPropertyTypeDouble:
            toolTip = @"Double";
            break;
            
        case RLMPropertyTypeString:
            toolTip = @"String";
            break;
            
        case RLMPropertyTypeData:
            toolTip = @"Data";
            break;
            
        case RLMPropertyTypeAny:
            toolTip = @"Any";
            break;
            
        case RLMPropertyTypeDate:
            toolTip = @"Date";
            break;
            
        case RLMPropertyTypeArray:
            toolTip = [NSString stringWithFormat:@"%@[]", propertyColumn.property.objectClassName];
            break;
            
        case RLMPropertyTypeObject:
            toolTip = [NSString stringWithFormat:@"%@", propertyColumn.property.objectClassName];
            break;
=======
            return @"Boolean";
        case RLMPropertyTypeInt:
            return @"Integer";
        case RLMPropertyTypeFloat:
            return @"Float";
        case RLMPropertyTypeDouble:
            return @"Double";
        case RLMPropertyTypeString:
            return @"String";
        case RLMPropertyTypeData:
            return @"Data";
        case RLMPropertyTypeAny:
            return @"Any";
        case RLMPropertyTypeDate:
            return @"Date";
        case RLMPropertyTypeArray:
            return [NSString stringWithFormat:@"%@[]", propertyColumn.property.objectClassName];
        case RLMPropertyTypeObject:
            return [NSString stringWithFormat:@"%@", propertyColumn.property.objectClassName];
>>>>>>> 2d097eac
    }
    
    return toolTip;
}

#pragma mark - NSTableView Delegate

-(CGFloat)tableView:(NSTableView *)tableView sizeToFitWidthOfColumn:(NSInteger)column
{
    RLMTableColumn *tableColumn = self.realmTableView.tableColumns[column];
    
    return [tableColumn sizeThatFitsWithLimit:NO];
}

- (void)tableViewSelectionDidChange:(NSNotification *)notification
{
    if (self.tableView == notification.object) {
        NSInteger selectedIndex = self.tableView.selectedRow;
        [self.parentWindowController.currentState updateSelectionToIndex:selectedIndex];
    }
}

-(NSView *)tableView:(NSTableView *)tableView viewForTableColumn:(NSTableColumn *)tableColumn row:(NSInteger)rowIndex
{
    if (tableView != self.tableView) {
        return nil;
    }
    
    NSUInteger columnIndex = [tableView.tableColumns indexOfObject:tableColumn];

    if (self.displaysArray) {
        columnIndex--;
    }
    
    // Array gutter
    if (columnIndex == -1) {
        RLMBasicTableCellView *basicCellView = [tableView makeViewWithIdentifier:@"BasicCell" owner:self];
        basicCellView.textField.stringValue = [@(rowIndex) stringValue];
<<<<<<< HEAD
        [basicCellView.textField setEditable:NO];
=======
        basicCellView.textField.editable = NO;
>>>>>>> 2d097eac
        
        return basicCellView;
    }

    RLMClassProperty *classProperty = self.displayedType.propertyColumns[columnIndex];
    RLMObject *selectedInstance = [self.displayedType instanceAtIndex:rowIndex];
    id propertyValue = selectedInstance[classProperty.name];
    RLMPropertyType type = classProperty.type;

    NSTableCellView *cellView;
    
    switch (classProperty.type) {
        case RLMPropertyTypeArray: {
            RLMBadgeTableCellView *badgeCellView = [tableView makeViewWithIdentifier:@"BadgeCell" owner:self];
            
            badgeCellView.badge.hidden = NO;
            badgeCellView.badge.title = [NSString stringWithFormat:@"%lu", [(RLMArray *)propertyValue count]];
            [badgeCellView.badge.cell setHighlightsBy:0];
            
            NSString *formattedText = [self printablePropertyValue:propertyValue ofType:type];
            
            badgeCellView.textField.stringValue = formattedText;
            badgeCellView.textField.font = [NSFont linkFont];
            
            [badgeCellView.textField setEditable:NO];
            badgeCellView.textField.editable = NO;
            
            cellView = badgeCellView;
            
            break;
        }
            
        case RLMPropertyTypeBool: {
            RLMBoolTableCellView *boolCellView = [tableView makeViewWithIdentifier:@"BoolCell" owner:self];
            
            boolCellView.checkBox.state = [(NSNumber *)propertyValue boolValue] ? NSOnState : NSOffState;
            [boolCellView.checkBox setEnabled:!self.realmIsLocked];
            
            cellView = boolCellView;
            
            break;
        }
            
        case RLMPropertyTypeInt:
        case RLMPropertyTypeFloat:
        case RLMPropertyTypeDouble: {
            RLMNumberTableCellView *numberCellView = [tableView makeViewWithIdentifier:@"NumberCell" owner:self];
            numberCellView.textField.stringValue = [self printablePropertyValue:propertyValue ofType:type];
            
            ((RLMNumberTextField *)numberCellView.textField).number = propertyValue;
            numberCellView.textField.editable = !self.realmIsLocked;
            
            cellView = numberCellView;

            break;
        }

        case RLMPropertyTypeData: {
            RLMImageTableCellView *imageCellView = [tableView makeViewWithIdentifier:@"ImageCell" owner:self];
            imageCellView.textField.stringValue = [self printablePropertyValue:propertyValue ofType:type];
            
<<<<<<< HEAD
            [imageCellView.textField setEditable:NO];
            
            cellView = imageCellView;

            break;
        }

=======
        case RLMPropertyTypeData:
>>>>>>> 2d097eac
        case RLMPropertyTypeAny:
        case RLMPropertyTypeDate:
        case RLMPropertyTypeObject:
        case RLMPropertyTypeString: {
            RLMBasicTableCellView *basicCellView = [tableView makeViewWithIdentifier:@"BasicCell" owner:self];
            
            NSString *formattedText = [self printablePropertyValue:propertyValue ofType:type];
            basicCellView.textField.stringValue = formattedText;
            
            if (type == RLMPropertyTypeObject) {
                basicCellView.textField.font = [NSFont linkFont];
                basicCellView.textField.editable = NO;
            }
            else {
                basicCellView.textField.font = [NSFont textFont];
                BOOL isOfEditableType = type != RLMPropertyTypeData && type != RLMPropertyTypeObject;
                basicCellView.textField.editable = !self.realmIsLocked && isOfEditableType;
            }
            
            cellView = basicCellView;

            break;
        }
    }
    
    cellView.toolTip = [self tooltipForPropertyValue:propertyValue ofType:type];
    
    return cellView;
}

#pragma mark - Private Methods - NSTableView Delegate

-(NSString *)printablePropertyValue:(id)propertyValue ofType:(RLMPropertyType)propertyType
{
    return [self printablePropertyValue:propertyValue ofType:propertyType linkFormat:NO];
}

-(NSString *)printablePropertyValue:(id)propertyValue ofType:(RLMPropertyType)propertyType linkFormat:(BOOL)linkFormat
{
    if (!propertyValue) {
        return @"";
    }
    
    switch (propertyType) {
        case RLMPropertyTypeInt:
        case RLMPropertyTypeFloat:
        case RLMPropertyTypeDouble:
            numberFormatter.maximumFractionDigits = 3;
            numberFormatter.allowsFloats = propertyType != RLMPropertyTypeInt;
            
            return [numberFormatter stringFromNumber:(NSNumber *)propertyValue];
            
        case RLMPropertyTypeString: {
            NSString *stringValue = propertyValue;
            
            if (linkFormat && stringValue.length > kMaxNumberOfStringCharsInObjectLink) {
                stringValue = [stringValue substringToIndex:kMaxNumberOfStringCharsInObjectLink - 3];
                stringValue = [stringValue stringByAppendingString:@"..."];
            }
            
            return stringValue;
        }
            
        case RLMPropertyTypeBool:
                return [(NSNumber *)propertyValue boolValue] ? @"TRUE" : @"FALSE";
            
        case RLMPropertyTypeArray: {
            RLMArray *referredArray = (RLMArray *)propertyValue;
            if (linkFormat) {
                return [NSString stringWithFormat:@"%@[%lu]", referredArray.objectClassName, referredArray.count];
            }
            
            return [NSString stringWithFormat:@"%@[]", referredArray.objectClassName];
        }
            
        case RLMPropertyTypeDate:
            return [dateFormatter stringFromDate:(NSDate *)propertyValue];
            
        case RLMPropertyTypeData:
            return @"<Data>";
            
        case RLMPropertyTypeAny:
            return @"<Any>";
            
        case RLMPropertyTypeObject: {
            RLMObject *referredObject = (RLMObject *)propertyValue;
            if (referredObject == nil) {
                return @"";
            }
            
            if (linkFormat) {
                return [NSString stringWithFormat:@"%@()", referredObject.objectSchema.className];
            }
            
            NSString *returnString = [NSString stringWithFormat:@"%@(", referredObject.objectSchema.className];
            
            for (RLMProperty *property in referredObject.objectSchema.properties) {
                id propertyValue = referredObject[property.name];
                NSString *propertyDescription = [self printablePropertyValue:propertyValue ofType:property.type linkFormat:YES];
                
                if (returnString.length > kMaxNumberOfObjectCharsForTable - 4) {
                    returnString = [returnString stringByAppendingFormat:@"..."];
                    break;
                }
                
                returnString = [returnString stringByAppendingFormat:@"%@, ", propertyDescription];
            }
            
            if ([returnString hasSuffix:@", "]) {
                returnString = [returnString substringToIndex:returnString.length - 2];
            }
            
            return [returnString stringByAppendingString:@")"];
        }
    }
}

-(NSString *)tooltipForPropertyValue:(id)propertyValue ofType:(RLMPropertyType)propertyType
{
    if (!propertyValue) {
        return nil;
    }

    switch (propertyType) {
        case RLMPropertyTypeString: {
            NSUInteger chars = MIN(kMaxNumberOfStringCharsForTooltip, [(NSString *)propertyValue length]);
            return [(NSString *)propertyValue substringToIndex:chars];
        }
            
        case RLMPropertyTypeFloat:
        case RLMPropertyTypeDouble:
                numberFormatter.maximumFractionDigits = UINT16_MAX;
                return [numberFormatter stringFromNumber:propertyValue];
            
        case RLMPropertyTypeObject: {
            // RLMObject -description seems to sometimes recurse endlessly. Disabling object tooltips until fixed
            return nil;

            RLMObject *referredObject = (RLMObject *)propertyValue;
            RLMObjectSchema *objectSchema = referredObject.objectSchema;
            NSArray *properties = objectSchema.properties;
            
            NSString *toolTipString = @"";
            for (RLMProperty *property in properties) {
                toolTipString = [toolTipString stringByAppendingFormat:@" %@:%@\n", property.name, referredObject[property.name]];
            }
            return toolTipString;
        }
            
        case RLMPropertyTypeArray: {
            // RLMArray -description seems to sometimes recurse endlessly. Disabling array tooltips until fixed
            return nil;
            RLMArray *referredArray = (RLMArray *)propertyValue;
            
            if (referredArray.count <= kMaxNumberOfArrayEntriesInToolTip) {
                return referredArray.description;
            }
            else {
                NSString *result = @"";
                for (NSUInteger index = 0; index < kMaxNumberOfArrayEntriesInToolTip; index++) {
                    RLMObject *arrayItem = referredArray[index];
                    NSString *description = [arrayItem.description stringByReplacingOccurrencesOfString:@"\n"
                                                                                             withString:@"\n\t"];
                    description = [NSString stringWithFormat:@"\t[%lu] %@", index, description];
                    if (index < kMaxNumberOfArrayEntriesInToolTip - 1) {
                        description = [description stringByAppendingString:@","];
                    }
                    result = [[result stringByAppendingString:description] stringByAppendingString:@"\n"];
                }
                result = [@"RLMArray (\n" stringByAppendingString:[result stringByAppendingString:@"\t...\n)"]];
                return result;
            }
        }
            
        case RLMPropertyTypeAny:
        case RLMPropertyTypeBool:
        case RLMPropertyTypeData:
        case RLMPropertyTypeDate:
        case RLMPropertyTypeInt:
            return nil;
    }
}

#pragma mark - RLMTableView Delegate

- (void)addRows:(NSIndexSet *)rowIndexes
{
    if (self.realmIsLocked) {
        return;
    }
    
    RLMRealm *realm = self.parentWindowController.modelDocument.presentedRealm.realm;
    RLMObjectSchema *objectSchema = [realm.schema schemaForClassName:self.displayedType.name];
    
    [realm beginWriteTransaction];
    
    NSUInteger rowsToAdd = MAX(rowIndexes.count, 1);
    
    for (int i = 0; i < rowsToAdd; i++) {
        RLMObject *object = [[RLMObject alloc] initWithRealm:nil schema:objectSchema defaultValues:NO];

        [realm addObject:object];
        for (RLMProperty *property in objectSchema.properties) {
            object[property.name] = [self defaultValueForPropertyType:property.type];
        }
    }
    
    [realm commitWriteTransaction];
    [self.parentWindowController reloadAllWindows];
}

- (void)deleteRows:(NSIndexSet *)rowIndexes
{
    if (self.realmIsLocked) {
        return;
    }

    NSMutableArray *objectsToDelete = [NSMutableArray array];
    [rowIndexes enumerateIndexesUsingBlock:^(NSUInteger idx, BOOL *stop) {
        RLMObject *object = [self.displayedType instanceAtIndex:idx];
        [objectsToDelete addObject:object];
    }];
    
    RLMRealm *realm = self.parentWindowController.modelDocument.presentedRealm.realm;
    [realm beginWriteTransaction];
    [realm deleteObjects:objectsToDelete];
    [realm commitWriteTransaction];
    
    [self.parentWindowController reloadAllWindows];
}

- (void)insertRows:(NSIndexSet *)rowIndexes
{
    if (self.realmIsLocked || !self.displaysArray) {
        return;
    }

    RLMRealm *realm = self.parentWindowController.modelDocument.presentedRealm.realm;
    RLMTypeNode *displayedType = self.displayedType;
    RLMObjectSchema *objectSchema = displayedType.schema;
    
    NSUInteger rowsToInsert = MAX(rowIndexes.count, 1);
    NSUInteger rowToInsertAt = rowIndexes.firstIndex;
    
    if (rowToInsertAt == -1) {
        rowToInsertAt = 0;
    }
    
    [realm beginWriteTransaction];
    
    for (int i = 0; i < rowsToInsert; i++) {
        RLMObject *object = [[RLMObject alloc] initWithRealm:realm schema:objectSchema defaultValues:NO];
        
        for (RLMProperty *property in objectSchema.properties) {
            object[property.name] = [self defaultValueForPropertyType:property.type];
        }
        [(RLMArrayNode *)self.displayedType insertInstance:object atIndex:rowToInsertAt];
    }

    [realm commitWriteTransaction];
    
    [self.parentWindowController reloadAllWindows];
}

- (void)removeRows:(NSIndexSet *)rowIndexes
{
    if (self.realmIsLocked || !self.displaysArray) {
        return;
    }

    RLMRealm *realm = self.parentWindowController.modelDocument.presentedRealm.realm;
    [realm beginWriteTransaction];
    [rowIndexes enumerateIndexesWithOptions:NSEnumerationReverse usingBlock:^(NSUInteger idx, BOOL *stop) {
        [(RLMArrayNode *)self.displayedType removeInstanceAtIndex:idx];
    }];
    [realm commitWriteTransaction];
    [self.parentWindowController reloadAllWindows];
}

- (BOOL)containsObjectInRows:(NSIndexSet *)rowIndexes column:(NSInteger)column;
{
    if (column == -1) {
        return NO;
    }

    if ([self propertyTypeForColumn:column] != RLMPropertyTypeObject) {
        return NO;
    }
    
    return [self cellsAreNonEmptyInRows:rowIndexes column:column];
}

- (void)removeObjectLinksAtRows:(NSIndexSet *)rowIndexes column:(NSInteger)columnIndex
{
    [self removeContentsAtRows:rowIndexes column:columnIndex];
}

- (BOOL)containsArrayInRows:(NSIndexSet *)rowIndexes column:(NSInteger)column;
{
    if (column == -1) {
        return NO;
    }
    
    if ([self propertyTypeForColumn:column] != RLMPropertyTypeArray) {
        return NO;
    }

    return [self cellsAreNonEmptyInRows:rowIndexes column:column];
}

- (void)removeArrayLinksAtRows:(NSIndexSet *)rowIndexes column:(NSInteger)columnIndex
{
    [self removeContentsAtRows:rowIndexes column:columnIndex];
}

- (void)openArrayInNewWindowAtRow:(NSInteger)row column:(NSInteger)columnIndex
{
    if (self.displaysArray) {
        columnIndex--;
    }
    
    RLMClassProperty *propertyNode = self.displayedType.propertyColumns[columnIndex];
    RLMArrayNavigationState *state = [[RLMArrayNavigationState alloc] initWithSelectedType:self.displayedType
                                                                                 typeIndex:row
                                                                                  property:propertyNode.property
                                                                                arrayIndex:0];
    [self.parentWindowController newWindowWithNavigationState:state];
}

#pragma mark - Private Methods - RLMTableView Delegate

- (NSDictionary *)defaultValuesForProperties:(NSArray *)properties
{
    NSMutableDictionary *defaultValues = [NSMutableDictionary dictionary];
    
    for (RLMProperty *property in properties) {
        defaultValues[property.name] = [self defaultValueForPropertyType:property.type];
    }
    
    return defaultValues;
}

- (id)defaultValueForPropertyType:(RLMPropertyType)propertyType
{
    switch (propertyType) {
        case RLMPropertyTypeInt:
            return @0;
        
        case RLMPropertyTypeFloat:
            return @(0.0f);

        case RLMPropertyTypeDouble:
            return @0.0;
            
        case RLMPropertyTypeString:
            return @"";
            
        case RLMPropertyTypeBool:
            return @NO;
            
        case RLMPropertyTypeArray:
            return @[];
            
        case RLMPropertyTypeDate:
            return [NSDate date];
            
        case RLMPropertyTypeData:
            return @"<Data>";
            
        case RLMPropertyTypeAny:
            return @"<Any>";
            
        case RLMPropertyTypeObject: {
            return [NSNull null];
        }
    }
}

- (RLMPropertyType)propertyTypeForColumn:(NSInteger)column
{
    RLMRealm *realm = self.parentWindowController.modelDocument.presentedRealm.realm;
    RLMObjectSchema *objectSchema = [realm.schema schemaForClassName:self.displayedType.name];
    
    if (self.displaysArray) {
        column--;
    }
    
    RLMProperty *property = objectSchema.properties[column];
    
    return property.type;;
}

- (BOOL)cellsAreNonEmptyInRows:(NSIndexSet *)rowIndexes column:(NSInteger)column
{
    if (self.displaysArray) {
        column--;
    }
    
    RLMClassProperty *classProperty = self.displayedType.propertyColumns[column];
    
    __block BOOL returnValue = NO;
    
    [rowIndexes enumerateIndexesUsingBlock:^(NSUInteger rowIndex, BOOL *stop) {
        RLMObject *selectedInstance = [self.displayedType instanceAtIndex:rowIndex];
        id propertyValue = selectedInstance[classProperty.name];
        if (propertyValue) {
            returnValue = YES;
            *stop = YES;
        }
    }];
    
    return returnValue;
}

- (void)removeContentsAtRows:(NSIndexSet *)rowIndexes column:(NSInteger)column
{
    if (self.displaysArray) {
        column--;
    }
    
    RLMRealm *realm = self.parentWindowController.modelDocument.presentedRealm.realm;
    RLMClassProperty *classProperty = self.displayedType.propertyColumns[column];
    
    id newValue = [NSNull null];
    if (classProperty.property.type == RLMPropertyTypeArray) {
        newValue = @[];
    }
    
    [realm beginWriteTransaction];
    [rowIndexes enumerateIndexesUsingBlock:^(NSUInteger rowIndex, BOOL *stop) {
        RLMObject *selectedInstance = [self.displayedType instanceAtIndex:rowIndex];
        selectedInstance[classProperty.name] = newValue;
    }];
    [realm commitWriteTransaction];
    
    [self.parentWindowController reloadAllWindows];
}

#pragma mark - Mouse Handling

- (void)mouseDidEnterCellAtLocation:(RLMTableLocation)location
{
    if (!(RLMTableLocationColumnIsUndefined(location) || RLMTableLocationRowIsUndefined(location))) {
        RLMTypeNode *displayedType = self.displayedType;
        
        if (location.column < displayedType.propertyColumns.count && location.row < displayedType.instanceCount) {
            RLMClassProperty *propertyNode = displayedType.propertyColumns[location.column];
            
            if (propertyNode.type == RLMPropertyTypeObject) {
                if (!linkCursorDisplaying) {
                    RLMClassProperty *propertyNode = displayedType.propertyColumns[location.column];
                    RLMObject *selectedInstance = [displayedType instanceAtIndex:location.row];
                    NSObject *propertyValue = selectedInstance[propertyNode.name];
                    
                    if (propertyValue != nil) {
                        [self enableLinkCursor];
                    }
                }
                
                return;
            }
            else if (propertyNode.type == RLMPropertyTypeArray) {
                [self enableLinkCursor];
                return;
            }
        }
    }
    
    [self disableLinkCursor];
}

- (void)mouseDidExitCellAtLocation:(RLMTableLocation)location
{
    [self disableLinkCursor];
}

- (void)mouseDidExitView:(RLMTableView *)view
{
    [self disableLinkCursor];
}

#pragma mark - Public Methods - NSTableView Event Handling

- (IBAction)editedTextField:(NSTextField *)sender {
    NSInteger row = [self.tableView rowForView:sender];
    NSInteger column = [self.tableView columnForView:sender];
    
    if (self.displaysArray) {
        column--;
    }

    RLMTypeNode *displayedType = self.displayedType;
    RLMClassProperty *propertyNode = displayedType.propertyColumns[column];
    RLMObject *selectedInstance = [displayedType instanceAtIndex:row];
    
    id result = nil;
    
    switch (propertyNode.type) {
        case RLMPropertyTypeInt:
            numberFormatter.allowsFloats = NO;
            result = [numberFormatter numberFromString:sender.stringValue];
            break;
            
        case RLMPropertyTypeFloat:
        case RLMPropertyTypeDouble:
            numberFormatter.allowsFloats = YES;
            numberFormatter.numberStyle = NSNumberFormatterDecimalStyle;
            result = [numberFormatter numberFromString:sender.stringValue];
            break;
            
        case RLMPropertyTypeString:
            result = sender.stringValue;
            break;

        case RLMPropertyTypeDate:
            result = [dateFormatter dateFromString:sender.stringValue];
            break;
            
        case RLMPropertyTypeAny:
        case RLMPropertyTypeArray:
        case RLMPropertyTypeBool:
        case RLMPropertyTypeData:
        case RLMPropertyTypeObject:
            break;
    }
    
    if (result) {
        RLMRealm *realm = self.parentWindowController.modelDocument.presentedRealm.realm;
        [realm beginWriteTransaction];
        selectedInstance[propertyNode.name] = result;
        [realm commitWriteTransaction];
    }
    
    [self.tableView reloadData];
}

- (IBAction)editedCheckBox:(NSButton *)sender
{
    NSInteger row = [self.tableView rowForView:sender];
    NSInteger column = [self.tableView columnForView:sender];
    
    if (self.displaysArray) {
        column--;
    }

    RLMTypeNode *displayedType = self.displayedType;
    RLMClassProperty *propertyNode = displayedType.propertyColumns[column];
    RLMObject *selectedInstance = [displayedType instanceAtIndex:row];

    NSNumber *result = @((BOOL)(sender.state == NSOnState));

    RLMRealm *realm = self.parentWindowController.modelDocument.presentedRealm.realm;
    [realm beginWriteTransaction];
    selectedInstance[propertyNode.name] = result;
    [realm commitWriteTransaction];
}

- (void)rightClickedLocation:(RLMTableLocation)location
{
    NSUInteger row = location.row;

    if (row >= self.displayedType.instanceCount || RLMTableLocationRowIsUndefined(location)) {
        [self clearSelection];
        return;
    }
    
    if ([self.tableView.selectedRowIndexes containsIndex:row]) {
        return;
    }
    
    [self setSelectionIndex:row];
}

- (void)userClicked:(NSTableView *)sender
{
    if (self.tableView.selectedRowIndexes.count > 1) {
        return;
    }
    
    NSInteger row = self.tableView.clickedRow;
    NSInteger column = self.tableView.clickedColumn;

    if (self.displaysArray) {
        column--;
    }
    
<<<<<<< HEAD
    if (self.displaysArray) {
        column--;
    }

=======
>>>>>>> 2d097eac
    if (row == -1 || column < 0) {
        return;
    }
    
    RLMClassProperty *propertyNode = self.displayedType.propertyColumns[column];
    
    if (propertyNode.type == RLMPropertyTypeObject) {
        RLMObject *selectedInstance = [self.displayedType instanceAtIndex:row];
        id propertyValue = selectedInstance[propertyNode.name];
        
        if ([propertyValue isKindOfClass:[RLMObject class]]) {
            RLMObject *linkedObject = (RLMObject *)propertyValue;
            RLMObjectSchema *linkedObjectSchema = linkedObject.objectSchema;
            
            for (RLMClassNode *classNode in self.parentWindowController.modelDocument.presentedRealm.topLevelClasses) {
                if ([classNode.name isEqualToString:linkedObjectSchema.className]) {
                    RLMArray *allInstances = [linkedObject.realm allObjects:linkedObjectSchema.className];
                    NSUInteger objectIndex = [allInstances indexOfObject:linkedObject];
                    
                    RLMNavigationState *state = [[RLMNavigationState alloc] initWithSelectedType:classNode index:objectIndex];
                    [self.parentWindowController addNavigationState:state fromViewController:self];
                    
                    break;
                }
            }
        }
    }
    else if (propertyNode.type == RLMPropertyTypeArray) {
        RLMObject *selectedInstance = [self.displayedType instanceAtIndex:row];
        NSObject *propertyValue = selectedInstance[propertyNode.name];
        
        if ([propertyValue isKindOfClass:[RLMArray class]]) {
            RLMArrayNavigationState *state = [[RLMArrayNavigationState alloc] initWithSelectedType:self.displayedType
                                                                                         typeIndex:row
                                                                                          property:propertyNode.property
                                                                                        arrayIndex:0];
            [self.parentWindowController addNavigationState:state fromViewController:self];
        }
    }
    else {
        if (row != -1) {
            [self setSelectionIndex:row];
        }
        else {
            [self clearSelection];
        }
    }
}

- (void)userDoubleClicked:(NSTableView *)sender {
    NSInteger row = self.tableView.clickedRow;
    NSInteger column = self.tableView.clickedColumn;
    
    if (self.displaysArray) {
        column--;
    }

    if (row == -1 || column < 0) {
        return;
    }
    
    RLMTypeNode *displayedType = self.displayedType;
    RLMClassProperty *propertyNode = displayedType.propertyColumns[column];
    RLMObject *selectedObject = [displayedType instanceAtIndex:row];
    id propertyValue = selectedObject[propertyNode.name];
    
    if (propertyNode.type == RLMPropertyTypeDate) {
        // Create a menu with a single menu item, and later populate it with the propertyValue
        NSMenu *menu = [[NSMenu alloc] initWithTitle:@""];
        NSMenuItem *item = [[NSMenuItem alloc] initWithTitle:@"" action:NULL keyEquivalent:@""];
        
        NSRect frame = [self.tableView frameOfCellAtColumn:column row:row];
        frame.origin.x -= [self.tableView intercellSpacing].width*0.5;
        frame.origin.y -= [self.tableView intercellSpacing].height*0.5;
        frame.size.width += [self.tableView intercellSpacing].width;
        frame.size.height += [self.tableView intercellSpacing].height;
        
        frame.size.height = MAX(23.0, frame.size.height);
        
        // Set up a date picker with no border or background
        NSDatePicker *datepicker = [[NSDatePicker alloc] initWithFrame:frame];
        datepicker.bordered = NO;
        datepicker.drawsBackground = NO;
        datepicker.datePickerStyle = NSTextFieldAndStepperDatePickerStyle;
        datepicker.datePickerElements = NSHourMinuteSecondDatePickerElementFlag
        | NSYearMonthDayDatePickerElementFlag
        | NSTimeZoneDatePickerElementFlag;
        datepicker.dateValue = propertyValue;
        
        item.view = datepicker;
        [menu addItem:item];
        
        if ([menu popUpMenuPositioningItem:nil atLocation:frame.origin inView:self.tableView]) {
            RLMRealm *realm = self.parentWindowController.modelDocument.presentedRealm.realm;
            [realm beginWriteTransaction];
            selectedObject[propertyNode.name] = datepicker.dateValue;
            [realm commitWriteTransaction];
            [self.tableView reloadData];
        }
    }
}

#pragma mark - Public Methods - Table View Construction

- (void)enableLinkCursor
{
    if (linkCursorDisplaying) {
        return;
    }
    NSCursor *currentCursor = [NSCursor currentCursor];
    [currentCursor push];
    
    NSCursor *newCursor = [NSCursor pointingHandCursor];
    [newCursor set];
    
    linkCursorDisplaying = YES;
}

- (void)disableLinkCursor
{
    if (linkCursorDisplaying) {
        [NSCursor pop];
        
        linkCursorDisplaying = NO;
    }
}

#pragma mark - Private Methods - Setters/Getters

- (void)setRealmIsLocked:(BOOL)realmIsLocked
{
    _realmIsLocked = realmIsLocked;
    [self.tableView reloadData];
}

- (BOOL)displaysArray
{
    return ([self.displayedType isMemberOfClass:[RLMArrayNode class]]);
}

@end<|MERGE_RESOLUTION|>--- conflicted
+++ resolved
@@ -28,11 +28,6 @@
 #import "RLMBasicTableCellView.h"
 #import "RLMBoolTableCellView.h"
 #import "RLMNumberTableCellView.h"
-<<<<<<< HEAD
-#import "RLMImageTableCellView.h"
-
-=======
->>>>>>> 2d097eac
 #import "RLMTableColumn.h"
 
 #import "NSColor+ByteSizeFactory.h"
@@ -108,15 +103,8 @@
     
     if ([newState isMemberOfClass:[RLMNavigationState class]]) {
         self.displayedType = newState.selectedType;
-<<<<<<< HEAD
         [self.realmTableView setupColumnsWithType:newState.selectedType
                                withSelectionAtRow:newState.selectedInstanceIndex];
-=======
-        [self.tableView reloadData];
-
-        [self.realmTableView setupColumnsWithType:newState.selectedType
-                                 withSelectionAtRow:newState.selectedInstanceIndex];
->>>>>>> 2d097eac
         [self setSelectionIndex:newState.selectedInstanceIndex];
     }
     else if ([newState isMemberOfClass:[RLMArrayNavigationState class]]) {
@@ -128,11 +116,6 @@
                                                                          onObject:referingInstance
                                                                             realm:realm];
         self.displayedType = arrayNode;
-<<<<<<< HEAD
-=======
-        [self.tableView reloadData];
-
->>>>>>> 2d097eac
         [self.realmTableView setupColumnsWithType:arrayNode withSelectionAtRow:0];
         [self setSelectionIndex:arrayState.arrayIndex];
     }
@@ -144,11 +127,6 @@
                                                             andParent:arrayState.selectedType];
         
         self.displayedType = arrayNode;
-<<<<<<< HEAD
-=======
-        [self.tableView reloadData];
-
->>>>>>> 2d097eac
         [self.realmTableView setupColumnsWithType:arrayNode withSelectionAtRow:0];
         [self setSelectionIndex:0];
     }
@@ -181,46 +159,6 @@
     
     switch (propertyColumn.property.type) {
         case RLMPropertyTypeBool:
-<<<<<<< HEAD
-            toolTip = @"Boolean";
-            break;
-            
-        case RLMPropertyTypeInt:
-            toolTip = @"Integer";
-            break;
-            
-        case RLMPropertyTypeFloat:
-            toolTip = @"Float";
-            break;
-            
-        case RLMPropertyTypeDouble:
-            toolTip = @"Double";
-            break;
-            
-        case RLMPropertyTypeString:
-            toolTip = @"String";
-            break;
-            
-        case RLMPropertyTypeData:
-            toolTip = @"Data";
-            break;
-            
-        case RLMPropertyTypeAny:
-            toolTip = @"Any";
-            break;
-            
-        case RLMPropertyTypeDate:
-            toolTip = @"Date";
-            break;
-            
-        case RLMPropertyTypeArray:
-            toolTip = [NSString stringWithFormat:@"%@[]", propertyColumn.property.objectClassName];
-            break;
-            
-        case RLMPropertyTypeObject:
-            toolTip = [NSString stringWithFormat:@"%@", propertyColumn.property.objectClassName];
-            break;
-=======
             return @"Boolean";
         case RLMPropertyTypeInt:
             return @"Integer";
@@ -240,7 +178,6 @@
             return [NSString stringWithFormat:@"%@[]", propertyColumn.property.objectClassName];
         case RLMPropertyTypeObject:
             return [NSString stringWithFormat:@"%@", propertyColumn.property.objectClassName];
->>>>>>> 2d097eac
     }
     
     return toolTip;
@@ -279,11 +216,7 @@
     if (columnIndex == -1) {
         RLMBasicTableCellView *basicCellView = [tableView makeViewWithIdentifier:@"BasicCell" owner:self];
         basicCellView.textField.stringValue = [@(rowIndex) stringValue];
-<<<<<<< HEAD
-        [basicCellView.textField setEditable:NO];
-=======
         basicCellView.textField.editable = NO;
->>>>>>> 2d097eac
         
         return basicCellView;
     }
@@ -345,7 +278,6 @@
             RLMImageTableCellView *imageCellView = [tableView makeViewWithIdentifier:@"ImageCell" owner:self];
             imageCellView.textField.stringValue = [self printablePropertyValue:propertyValue ofType:type];
             
-<<<<<<< HEAD
             [imageCellView.textField setEditable:NO];
             
             cellView = imageCellView;
@@ -353,9 +285,6 @@
             break;
         }
 
-=======
-        case RLMPropertyTypeData:
->>>>>>> 2d097eac
         case RLMPropertyTypeAny:
         case RLMPropertyTypeDate:
         case RLMPropertyTypeObject:
@@ -942,13 +871,10 @@
         column--;
     }
     
-<<<<<<< HEAD
     if (self.displaysArray) {
         column--;
     }
 
-=======
->>>>>>> 2d097eac
     if (row == -1 || column < 0) {
         return;
     }
