////////////////////////////////////////////////////////////////////////////
//
// Copyright 2014 Realm Inc.
//
// Licensed under the Apache License, Version 2.0 (the "License");
// you may not use this file except in compliance with the License.
// You may obtain a copy of the License at
//
// http://www.apache.org/licenses/LICENSE-2.0
//
// Unless required by applicable law or agreed to in writing, software
// distributed under the License is distributed on an "AS IS" BASIS,
// WITHOUT WARRANTIES OR CONDITIONS OF ANY KIND, either express or implied.
// See the License for the specific language governing permissions and
// limitations under the License.
//
////////////////////////////////////////////////////////////////////////////

#import <Foundation/Foundation.h>
#import "RLMClassNode.h"
#import "RLMRealmOutlineNode.h"

<<<<<<< HEAD
@interface RLMRealm ()

+ (instancetype)realmWithPath:(NSString *)path
                     readOnly:(BOOL)readonly
                     inMemory:(BOOL)inMemory
                      dynamic:(BOOL)dynamic
                       schema:(RLMSchema *)customSchema
                        error:(NSError **)outError;

- (RLMResults *)allObjects:(NSString *)className;

@end


@interface RLMObjectPasteboard : NSObject

// Array containing the objects being pasted, if from array
@property (nonatomic) RLMArrayNode *containingArray;
@property (nonatomic) NSMutableArray *objects;

-(void)emptyContents;

@end


=======
>>>>>>> 55ebd630
@interface RLMRealmNode : NSObject <RLMRealmOutlineNode>

@property (nonatomic, readonly) RLMRealm *realm;
@property (nonatomic, readonly) NSString *name;
@property (nonatomic, readonly) NSString *url;
@property (nonatomic, readonly) NSArray *topLevelClasses;
@property (nonatomic) RLMObjectPasteboard *objectPasteboard;

- (instancetype)initWithName:(NSString *)name url:(NSString *)url;

- (BOOL)connect:(NSError **)error;

- (void)addTable:(RLMClassNode *)table;

@end<|MERGE_RESOLUTION|>--- conflicted
+++ resolved
@@ -20,21 +20,7 @@
 #import "RLMClassNode.h"
 #import "RLMRealmOutlineNode.h"
 
-<<<<<<< HEAD
-@interface RLMRealm ()
-
-+ (instancetype)realmWithPath:(NSString *)path
-                     readOnly:(BOOL)readonly
-                     inMemory:(BOOL)inMemory
-                      dynamic:(BOOL)dynamic
-                       schema:(RLMSchema *)customSchema
-                        error:(NSError **)outError;
-
-- (RLMResults *)allObjects:(NSString *)className;
-
-@end
-
-
+@class RLMArrayNode;
 @interface RLMObjectPasteboard : NSObject
 
 // Array containing the objects being pasted, if from array
@@ -45,9 +31,6 @@
 
 @end
 
-
-=======
->>>>>>> 55ebd630
 @interface RLMRealmNode : NSObject <RLMRealmOutlineNode>
 
 @property (nonatomic, readonly) RLMRealm *realm;
